# Changelog
All notable changes to this project will be documented in this file.

The format is based on [Keep a Changelog](https://keepachangelog.com/en/1.0.0/),
and this project adheres to [Semantic Versioning](https://semver.org/spec/v2.0.0.html).

## Unreleased

## 2021-03-03 - version 0.13.1
### Fixed
- load_mib (#734)
- correct_bad_pixels now returns the same result when lazy/not-lazy (bug #723, fix #735)
<<<<<<< HEAD
- mirrored templates now correctly dealt with in radial template matching (#740)
- a k-space error effecting azimuthal integration (#738)
=======
- bug in .to_crystal_map() 
>>>>>>> 6da5ea51

### Deprecated
- lazy_virtual_bright_field, use get_integrated_intensity instead
- lazy_virtual_dark_field, use get_integrated_intensity instead


## 2021-01-13 - version 0.13.0
### Added
- Faster rotation indexing, using in place speeds up, added as AcceleratedIndexationGenerator (#673)
- get_direct_beam_position now supports lazy proccessing (#648)
- center_direct_beam now supports lazy processing (#658)
- Several functions for processing large datasets using dask (#648, #658)
- Methods to retrieve phase from DPC signal are added (#662)
- Add VirtualImageGenerator.set_ROI_mesh method to set mesh of CircleROI (#700)
- Added a setup.cfg

### Changed
- The importing of pyxem objects has been standardized (#704)
- get_direct_beam_position now has reversed order of the shifts [y, x] to [x, y] (#653)
- .apply_affine_transform now uses a default order of 1 (changed from 3)
- find_peaks is now provided by hyperspy, method 'xc' now called 'template_matching'
- virtual_annular_dark_field and virtual_bright_field renamed; now have a "lazy_" prefixing (#698)
- Plotting large, lazy, datasets will be much faster now (#655)
- Calibration workflow has been altered (see PR #640 for details)
- Azimuthal integration has been refactored (see PRs #625,#676 for details)

### Removed
- Diffraction2D.remove_dead_pixels has been removed, use .correct_bad_pixels (#681)
- Diffraction2D.remove_background, has been moved to .subtract_diffraction_background (#697)
- The diffraction_component and scalable_reference_pattern modules have been removed (#674)
- local_gaussian_method for subpixel refinement has been removed
- utils.plot removed, functionality now in signals.diffraction_vectors
- utils.subpixelrefinement_utils removed, functionality in subpxielrefinement_generator
- utils.dpc_tools removed, either downstreamed to diffsims or up to differential_phase_contrast.py
- utils.diffraction_tools removed, downstreamed to diffsims
- utils.sim_utils removed, instead use the relevant diffsims functionality
- utils.calibration_utils removed, downstreamed to diffsims

## 2020-12-02 - version 0.12.3
### Changed
- CI is now provided by github actions
- Code now depends on hyperspy==1.6.1 and skimage>=0.17.0

## 2020-10-04 - version 0.12.2
### Added
- This project now keeps a Changelog

### Changed
- Slow tests now don't run by default
- Depend only on hyperspy-base and pyfai-base<|MERGE_RESOLUTION|>--- conflicted
+++ resolved
@@ -10,12 +10,9 @@
 ### Fixed
 - load_mib (#734)
 - correct_bad_pixels now returns the same result when lazy/not-lazy (bug #723, fix #735)
-<<<<<<< HEAD
 - mirrored templates now correctly dealt with in radial template matching (#740)
 - a k-space error effecting azimuthal integration (#738)
-=======
 - bug in .to_crystal_map() 
->>>>>>> 6da5ea51
 
 ### Deprecated
 - lazy_virtual_bright_field, use get_integrated_intensity instead
