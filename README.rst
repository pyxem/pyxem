.. image:: https://travis-ci.org/pyxem/pyxem.svg?branch=master
    :target: https://travis-ci.org/pyxem/pyxem

.. image:: https://coveralls.io/repos/github/pyxem/pyxem/badge.svg?branch=master
    :target: https://coveralls.io/github/pyxem/pyxem?branch=master


pyXem (Python Crystallographic Electron Microscopy) is an open-source Python library for crystallographic electron microscopy.

pyXem builds on the tools for multi-dimensional data analysis provided by the HyperSpy library for treatment of experimental electron diffraction data and tools for atomic structure manipulation provided by the PyMatGen library.

pyXem is released under the GPL v3 license.

HEALTH WARNING
--------------

pyXem is in the relatively early stages of development and may contain a number of bugs as a result. The code has been released at this stage in good faith and to speed up this refinement process. We hope that you will find the tools useful and if you find bugs we would appreciate knowing about them.

pyXem only supports Python 3

Install
-------

pyXem can be installed by navigating to the directory containing the package and using pip or running the following command::

	$ python setup.py install

This will not install any of the dependancies, to do so you should add the -r requirements.txt flag. If you do this you will have an environment with a battle-worn set of dependancies.

New to Python?
--------------

If you are new to python the simplest way to install everything you need is using Anaconda, which can be downloaded from www.continuum.io/downloads (again be aware that you will need Python 3)

From a clean install the following commands to install everything you need should be entered into the terminal, or anaconda prompt terminal in Windows::


	$ conda install hyperspy -c conda-forge

	$ conda install --channel matsci pymatgen Cython

	$ pip install transforms3d

	$ python setup.py install

(Note that conda cannot install pymatgen on a 32-bit machine, use pip)

<<<<<<< HEAD
PyPrismatic
------

This set of installs allows the user to create both conventional multislice and the 'PRISM' algoritm. For details we refer you to http://prism-em.com/

Due to mixed of compiled and non-compiled code some care is required in the install, and we suggest you follow the instructions offered on the website careful. The developers of PyCrystEM note that::

	$ echo $LIBRARY_PATH

Proves very useful in determining whether::

	$ export LIBRARY_PATH=~/lib/boost_1_65_1

Or similar has been succesful.

Having installed the dependancies (see http://prism-em.com/installation/) one should be able to run::

	$ pip install pyprismatic

without incident. 
=======
Citing pyXem
------------

If pyXem has enabled significant parts of an academic publication, please acknowledge that by citing the software. Until a specific publication is written about pyXem please site the github URL: www.github.com/pyxem/pyXem

We also recommend that you cite HyperSpy: http://hyperspy.org/hyperspy-doc/current/citing.html

and PyMatGen:

Shyue Ping Ong, William Davidson Richards, Anubhav Jain, Geoffroy Hautier, Michael Kocher, Shreyas Cholia, Dan Gunter, Vincent Chevrier, Kristin A. Persson, Gerbrand Ceder. Python Materials Genomics (pymatgen) : A Robust, Open-Source Python Library for Materials Analysis. Computational Materials Science, 2013, 68, 314–319. doi:10.1016/j.commatsci.2012.10.028
>>>>>>> 88396aeb
<|MERGE_RESOLUTION|>--- conflicted
+++ resolved
@@ -45,7 +45,6 @@
 
 (Note that conda cannot install pymatgen on a 32-bit machine, use pip)
 
-<<<<<<< HEAD
 PyPrismatic
 ------
 
@@ -66,7 +65,7 @@
 	$ pip install pyprismatic
 
 without incident. 
-=======
+
 Citing pyXem
 ------------
 
@@ -76,5 +75,4 @@
 
 and PyMatGen:
 
-Shyue Ping Ong, William Davidson Richards, Anubhav Jain, Geoffroy Hautier, Michael Kocher, Shreyas Cholia, Dan Gunter, Vincent Chevrier, Kristin A. Persson, Gerbrand Ceder. Python Materials Genomics (pymatgen) : A Robust, Open-Source Python Library for Materials Analysis. Computational Materials Science, 2013, 68, 314–319. doi:10.1016/j.commatsci.2012.10.028
->>>>>>> 88396aeb
+Shyue Ping Ong, William Davidson Richards, Anubhav Jain, Geoffroy Hautier, Michael Kocher, Shreyas Cholia, Dan Gunter, Vincent Chevrier, Kristin A. Persson, Gerbrand Ceder. Python Materials Genomics (pymatgen) : A Robust, Open-Source Python Library for Materials Analysis. Computational Materials Science, 2013, 68, 314–319. doi:10.1016/j.commatsci.2012.10.028