# -*- coding: utf-8 -*-
# Copyright 2016-2020 The pyXem developers
#
# This file is part of pyXem.
#
# pyXem is free software: you can redistribute it and/or modify
# it under the terms of the GNU General Public License as published by
# the Free Software Foundation, either version 3 of the License, or
# (at your option) any later version.
#
# pyXem is distributed in the hope that it will be useful,
# but WITHOUT ANY WARRANTY; without even the implied warranty of
# MERCHANTABILITY or FITNESS FOR A PARTICULAR PURPOSE.  See the
# GNU General Public License for more details.
#
# You should have received a copy of the GNU General Public License
# along with pyXem.  If not, see <http://www.gnu.org/licenses/>.

import pytest
import numpy as np
import dask.array as da
import hyperspy.api as hs
from matplotlib import pyplot as plt
from numpy.random import default_rng

from pyxem.signals.diffraction2d import Diffraction2D, LazyDiffraction2D
from pyxem.signals.polar_diffraction2d import PolarDiffraction2D
from pyxem.detectors.generic_flat_detector import GenericFlatDetector
from pyxem.signals.diffraction1d import Diffraction1D


class TestComputeAndAsLazy2D:
    def test_2d_data_compute(self):
        dask_array = da.random.random((100, 150), chunks=(50, 50))
        s = LazyDiffraction2D(dask_array)
        scale0, scale1, metadata_string = 0.5, 1.5, "test"
        s.axes_manager[0].scale = scale0
        s.axes_manager[1].scale = scale1
        s.metadata.Test = metadata_string
        s.compute()
        assert isinstance(s, Diffraction2D)
        assert not hasattr(s.data, "compute")
        assert s.axes_manager[0].scale == scale0
        assert s.axes_manager[1].scale == scale1
        assert s.metadata.Test == metadata_string
        assert dask_array.shape == s.data.shape

    def test_4d_data_compute(self):
        dask_array = da.random.random((4, 4, 10, 15), chunks=(1, 1, 10, 15))
        s = LazyDiffraction2D(dask_array)
        s.compute()
        assert isinstance(s, Diffraction2D)
        assert dask_array.shape == s.data.shape

    def test_2d_data_as_lazy(self):
        data = np.random.random((100, 150))
        s = Diffraction2D(data)
        scale0, scale1, metadata_string = 0.5, 1.5, "test"
        s.axes_manager[0].scale = scale0
        s.axes_manager[1].scale = scale1
        s.metadata.Test = metadata_string
        s_lazy = s.as_lazy()
        assert isinstance(s_lazy, LazyDiffraction2D)
        assert hasattr(s_lazy.data, "compute")
        assert s_lazy.axes_manager[0].scale == scale0
        assert s_lazy.axes_manager[1].scale == scale1
        assert s_lazy.metadata.Test == metadata_string
        assert data.shape == s_lazy.data.shape

    def test_4d_data_as_lazy(self):
        data = np.random.random((4, 10, 15))
        s = Diffraction2D(data)
        s_lazy = s.as_lazy()
        assert isinstance(s_lazy, LazyDiffraction2D)
        assert data.shape == s_lazy.data.shape


class TestDecomposition:
    def test_decomposition_is_performed(self, diffraction_pattern):
        s = Diffraction2D(diffraction_pattern)
        s.decomposition()
        assert s.learning_results is not None

    def test_decomposition_class_assignment(self, diffraction_pattern):
        s = Diffraction2D(diffraction_pattern)
        s.decomposition()
        assert isinstance(s, Diffraction2D)


class TestAzimuthalIntegral1d:
    @pytest.fixture
    def ones(self):
        ones_diff = Diffraction2D(data=np.ones(shape=(10, 10)))
        ones_diff.axes_manager.signal_axes[0].scale = 0.1
        ones_diff.axes_manager.signal_axes[1].scale = 0.1
        ones_diff.axes_manager.signal_axes[0].name = "kx"
        ones_diff.axes_manager.signal_axes[1].name = "ky"
        ones_diff.unit = "2th_deg"
        return ones_diff

    def test_unit(self, ones):
        dif = Diffraction2D(data=[[1, 1], [1, 1]])
        assert dif.unit is None
        dif.unit = "!23"
        assert dif.unit is None

    def test_unit_set(self, ones):
        assert ones.unit == "2th_deg"

    @pytest.mark.parametrize(
        "unit", ["q_nm^-1", "q_A^-1", "k_nm^-1", "k_A^-1", "2th_deg", "2th_rad"]
    )
    def test_1d_azimuthal_integral_2th_units(self, ones, unit):
        ones.unit = unit
        ones.set_ai(wavelength=1e-9)
        az = ones.get_azimuthal_integral1d(
            npt=10, wavelength=1e-9, correctSolidAngle=False
        )
        np.testing.assert_array_equal(az.data[0:8], np.ones(8))

    def test_1d_azimuthal_integral_inplace(self, ones):
        ones.set_ai()
        az = ones.get_azimuthal_integral1d(
            npt=10, correctSolidAngle=False, inplace=True,
        )
        assert isinstance(ones, Diffraction1D)
        np.testing.assert_array_equal(ones.data[0:8], np.ones((8)))
        assert az is None

    def test_1d_azimuthal_integral_slicing(self, ones):
        ones.unit = "2th_rad"
        ones.set_ai(center=(5.5, 5.5))
        az = ones.get_azimuthal_integral1d(
            npt=10, method="BBox", correctSolidAngle=False, radial_range=[0.0, 1.0],
        )
        np.testing.assert_array_equal(az.data[0:7], np.ones(7))

    @pytest.mark.parametrize(
        "unit", ["q_nm^-1", "q_A^-1", "k_nm^-1", "k_A^-1", "2th_deg", "2th_rad"]
    )
    def test_1d_axes_continuity(self, ones, unit):
        ones.unit = unit
        ones.set_ai(center=(5.5, 5.5), wavelength=1e-9)
        az1 = ones.get_azimuthal_integral1d(
            npt=10, radial_range=[0.0, 1.0], method="splitpixel",
        )
        assert np.allclose(az1.axes_manager.signal_axes[0].scale, 0.1)

    @pytest.mark.parametrize("radial_range", [None, [0.0, 1.0]])
    @pytest.mark.parametrize("azimuth_range", [None, [-np.pi, np.pi]])
    @pytest.mark.parametrize("center", [None, [9, 9]])
    @pytest.mark.parametrize("affine", [None, [[1, 0, 0], [0, 1, 0], [0, 0, 1]]])
    def test_1d_integration(
        self, ones, radial_range, azimuth_range, center, affine,
    ):
        ones.set_ai(center=center, affine=affine, radial_range=radial_range)
        az = ones.get_azimuthal_integral1d(
            npt=10,
            method="BBox",
            radial_range=radial_range,
            azimuth_range=azimuth_range,
            correctSolidAngle=False,
            inplace=False,
        )
        assert isinstance(az, Diffraction1D)

    def test_1d_azimuthal_integral_mask(self, ones):
        from hyperspy.signals import BaseSignal

        aff = [[1, 1, 0], [0, 1, 0], [0, 0, 1]]
        center = [1, 1]
        mask = np.zeros((10, 10))
        mask_bs = BaseSignal(data=mask)
        ones.set_ai(center=center, affine=aff)
        ones.get_azimuthal_integral1d(
            npt=10,
            method="BBox",
            wavelength=1e-9,
            correctSolidAngle=False,
            mask=mask_bs,
        )

    def test_1d_azimuthal_integral_sum(self, ones):
        ones.set_ai()
        integration = ones.get_azimuthal_integral1d(
            npt=5, radial_range=[0, 0.5], sum=True
        )
        # 5^2*pi = 78.5
        np.testing.assert_almost_equal(integration.data.sum(), 78.5, decimal=0)

class TestVariance:
    @pytest.fixture
    def ones(self):
        ones_diff = Diffraction2D(data=np.ones(shape=(10, 10, 10, 10)))
        ones_diff.axes_manager.signal_axes[0].scale = 0.1
        ones_diff.axes_manager.signal_axes[1].scale = 0.1
        ones_diff.axes_manager.signal_axes[0].name = "kx"
        ones_diff.axes_manager.signal_axes[1].name = "ky"
        ones_diff.unit = "2th_deg"
        ones_diff.set_ai()
        return ones_diff
    @pytest.fixture
    def ones_zeros(self):
        data = np.ones(shape=(10, 10, 10, 10))
        data[0:10:2, :, :, :] = 2
        ones_diff = Diffraction2D(data=data)
        ones_diff.axes_manager.signal_axes[0].scale = 0.1
        ones_diff.axes_manager.signal_axes[1].scale = 0.1
        ones_diff.axes_manager.signal_axes[0].name = "kx"
        ones_diff.axes_manager.signal_axes[1].name = "ky"
        ones_diff.unit = "2th_deg"
        ones_diff.set_ai()
        return ones_diff

    @pytest.fixture
    def bulls_eye_noisy(self):
        x, y = np.mgrid[-25:25, -25:25]
        data = (x**2+y**2)**0.5
        data = np.tile(data, (5, 5, 1, 1))
        # Electron is equal to 1 count in image
        rng = default_rng(seed=1)
        data = rng.poisson(lam=data)
        ones_diff = Diffraction2D(data=data)
        ones_diff.axes_manager.signal_axes[0].scale = 0.1
        ones_diff.axes_manager.signal_axes[1].scale = 0.1
        ones_diff.axes_manager.signal_axes[0].name = "kx"
        ones_diff.axes_manager.signal_axes[1].name = "ky"
        ones_diff.unit = "2th_deg"
        ones_diff.set_ai()
        return ones_diff

    def test_FEM_Omega(self, ones, ones_zeros):
        ones_variance = ones.get_variance(npt=5, method="Omega")
        #assert ones_variance.axes_manager[0].units == "2th_deg"
        np.testing.assert_array_almost_equal(ones_variance.data, np.zeros(5), decimal=3)
        ones_zeros_variance = ones_zeros.get_variance(5, method="Omega")
        np.testing.assert_array_almost_equal(ones_zeros_variance.data, np.ones(5)*.1111, decimal=3)

    def test_FEM_Omega_poisson_noise(self, bulls_eye_noisy):
        bulls_eye_variance = bulls_eye_noisy.get_variance(25, method="Omega", dqe=1)
        # We exclude small radii
        np.testing.assert_array_almost_equal(bulls_eye_variance.data[5:], np.zeros(20), decimal=2)
        # Testing for non dqe=1
        bulls_eye_variance = (bulls_eye_noisy*10).get_variance(25, method="Omega", dqe=10)
        # This fails at small radii and might still fail because it is random...
        np.testing.assert_array_almost_equal(bulls_eye_variance.data[6:], np.zeros(19), decimal=2)

    def test_FEM_r(self, ones, ones_zeros, bulls_eye_noisy):
        ones_variance = ones.get_variance(npt=5, method="r")
        #assert ones_variance.axes_manager[0].units == "2th_deg"
        np.testing.assert_array_almost_equal(ones_variance.data, np.zeros(5), decimal=3)
        ones_zeros_variance = ones_zeros.get_variance(5, method="r")
        np.testing.assert_array_almost_equal(ones_zeros_variance.data, np.zeros(5), decimal=3)
        bulls_eye_variance = bulls_eye_noisy.get_variance(25, method="r", dqe=1)
        # We exclude small radii
        np.testing.assert_array_almost_equal(bulls_eye_variance.data[5:], np.zeros(20), decimal=2)
        # Testing for non dqe=1
        bulls_eye_variance = (bulls_eye_noisy*10).get_variance(25, method="r", dqe=10)
        # We exclude small radii
        np.testing.assert_array_almost_equal(bulls_eye_variance.data[6:], np.zeros(19), decimal=2)

    def test_FEM_VImage(self, ones):
        v = ones.get_variance(npt=5, method="VImage")
        np.testing.assert_array_almost_equal(v.data, np.zeros(5), decimal=3)

    def test_FEM_re(self, ones, ones_zeros, bulls_eye_noisy):
        ones_variance = ones.get_variance(npt=5, method="re")
        np.testing.assert_array_almost_equal(ones_variance.data, np.zeros(5), decimal=3)
        ones_zeros_variance = ones_zeros.get_variance(5, method="re")
        np.testing.assert_array_almost_equal(ones_zeros_variance.data, np.ones(5)*0.1111, decimal=3)
        bulls_eye_variance = bulls_eye_noisy.get_variance(25, method="re", dqe=1)
        # This fails at small radii and might still fail because it is random...
        np.testing.assert_array_almost_equal(bulls_eye_variance.data[5:], np.zeros(20), decimal=2)
        # Testing for non dqe=1
        bulls_eye_variance = (bulls_eye_noisy * 10).get_variance(25, method="re", dqe=10)
        # This fails at small radii and might still fail because it is random...
        np.testing.assert_array_almost_equal(bulls_eye_variance.data[6:], np.zeros(19), decimal=1)


class TestAzimuthalIntegral2d:
    @pytest.fixture
    def ones(self):
        ones_diff = Diffraction2D(data=np.ones(shape=(10, 10)))
        ones_diff.axes_manager.signal_axes[0].scale = 0.1
        ones_diff.axes_manager.signal_axes[1].scale = 0.1
        ones_diff.axes_manager.signal_axes[0].name = "kx"
        ones_diff.axes_manager.signal_axes[1].name = "ky"
        ones_diff.unit = "2th_deg"
        return ones_diff

    def test_2d_azimuthal_integral(self, ones):
        ones.set_ai()
        az = ones.get_azimuthal_integral2d(
            npt=10, npt_azim=10, method="BBox", correctSolidAngle=False
        )
        np.testing.assert_array_equal(az.data[0:8, :], np.ones((8, 10)))

    def test_2d_azimuthal_integral_fast_slicing(self, ones):
        ones.set_ai(center=(5.5, 5.5))
        az1 = ones.get_azimuthal_integral2d(
            npt=10,
            npt_azim=10,
            radial_range=[0.0, 1.0],
            method="splitpixel",
            correctSolidAngle=False,
        )
        np.testing.assert_array_equal(az1.data[8:, :], np.zeros(shape=(2, 10)))

    @pytest.mark.parametrize(
        "unit", ["q_nm^-1", "q_A^-1", "k_nm^-1", "k_A^-1", "2th_deg", "2th_rad"]
    )
    def test_2d_axes_continuity(self, ones, unit):
        ones.unit = unit
        ones.set_ai(wavelength=1e-9, center=(5.5, 5.5))
        az1 = ones.get_azimuthal_integral2d(
            npt=10, npt_azim=20, radial_range=[0.0, 1.0], method="splitpixel",
        )
        assert np.allclose(az1.axes_manager.signal_axes[1].scale, 0.1)

    def test_2d_azimuthal_integral_inplace(self, ones):
        ones.set_ai()
        az = ones.get_azimuthal_integral2d(
            npt=10, npt_azim=10, correctSolidAngle=False, inplace=True, method="BBox",
        )
        assert isinstance(ones, PolarDiffraction2D)
        np.testing.assert_array_equal(ones.data[0:8, :], np.ones((8, 10)))
        assert az is None

    @pytest.mark.parametrize("radial_range", [None, [0, 1.0]])
    @pytest.mark.parametrize("azimuth_range", [None, [-np.pi, 0]])
    @pytest.mark.parametrize("correctSolidAngle", [True, False])
    @pytest.mark.parametrize("center", [None, [7, 7]])
    @pytest.mark.parametrize("affine", [None, [[1, 0, 0], [0, 1, 0], [0, 0, 1]]])
    def test_2d_azimuthal_integral_params(
        self, ones, radial_range, azimuth_range, correctSolidAngle, center, affine
    ):
        ones.set_ai(
            center=center, affine=affine, radial_range=radial_range, wavelength=1e-9
        )
        az = ones.get_azimuthal_integral2d(
            npt=10,
            npt_azim=10,
            radial_range=radial_range,
            azimuth_range=azimuth_range,
            correctSolidAngle=correctSolidAngle,
            method="BBox",
        )
        assert isinstance(az, PolarDiffraction2D)

    def test_2d_azimuthal_integral_mask_iterate(self, ones):
        from hyperspy.signals import BaseSignal

        aff = [[1, 1, 0], [0, 1, 0], [0, 0, 1]]
        center = [1, 1]
        ones.set_ai(center=center, affine=aff, wavelength=1e-9)
        mask = np.zeros((10, 10))
        mask_bs = BaseSignal(data=mask)
        ones.get_azimuthal_integral2d(
            npt=10, npt_azim=10, method="BBox", correctSolidAngle=False, mask=mask_bs,
        )

    def test_2d_azimuthal_integral_sum(self, ones):
        ones.set_ai()
        integration = ones.get_azimuthal_integral2d(
            npt=10, npt_azim=15, radial_range=[0, 0.5], sum=True
        )
        #  mostly correct except for at the very center where things get weird...
        mask = np.ones((10, 10), dtype=bool)
        mask[0:5] = False
        integration2 = ones.get_azimuthal_integral2d(
            npt=10, npt_azim=15, radial_range=[0, 0.5], sum=True, mask=mask
        )


class TestPyFAIIntegration:
    @pytest.fixture
    def ones(self):
        ones_diff = Diffraction2D(data=np.ones(shape=(10, 10)))
        ones_diff.axes_manager.signal_axes[0].scale = 0.1
        ones_diff.axes_manager.signal_axes[1].scale = 0.1
        ones_diff.axes_manager.signal_axes[0].name = "kx"
        ones_diff.axes_manager.signal_axes[1].name = "ky"
        ones_diff.unit = "q_nm^-1"
        return ones_diff

    def test_integrate_radial(self, ones):
        ones.set_ai(center=(5.5, 5.5), wavelength=1e-9)
        integration = ones.get_radial_integral(
            npt=10, npt_rad=100, method="BBox", correctSolidAngle=False,
        )
        np.testing.assert_array_equal(integration, np.ones(10))
        integration = ones.get_radial_integral(
            npt=10, npt_rad=100, method="BBox", correctSolidAngle=False, sum=True,
        )
        integration = ones.get_radial_integral(
            npt=10, npt_rad=100, method="BBox", correctSolidAngle=False, inplace=True
        )
        np.testing.assert_array_equal(ones, np.ones(10))
        assert integration is None

    def test_integrate_med_filter(self, ones):
        ones.set_ai(center=(5.5, 5.5), wavelength=1e-9)
        integration = ones.get_medfilt1d(
            npt_rad=10, npt_azim=100, method="BBox", correctSolidAngle=False
        )
        np.testing.assert_array_equal(integration, np.ones(10))
        integration = ones.get_medfilt1d(
            npt_rad=10,
            npt_azim=100,
            method="BBox",
            correctSolidAngle=False,
            inplace=True,
        )
        np.testing.assert_array_equal(ones, np.ones(10))
        assert integration is None

    def test_integrate_sigma_clip(self, ones):
        ones.set_ai(center=(5.5, 5.5), wavelength=1e-9)
        integration = ones.sigma_clip(
            npt_rad=10, npt_azim=100, method="BBox", correctSolidAngle=False
        )
        np.testing.assert_array_equal(integration, np.ones(10))
        integration = ones.sigma_clip(
            npt_rad=10,
            npt_azim=100,
            method="BBox",
            correctSolidAngle=False,
            inplace=True,
        )
        np.testing.assert_array_equal(ones, np.ones(10))
        assert integration is None


class TestVirtualImaging:
    # Tests that virtual imaging runs without failure

    def test_plot_integrated_intensity(self,diffraction_pattern):
        roi = hs.roi.CircleROI(3, 3, 5)
        plt.ion()  # to make plotting non-blocking
        diffraction_pattern.plot_integrated_intensity(roi)
        plt.close("all")

    def test_get_integrated_intensity(self, diffraction_pattern):
        roi = hs.roi.CircleROI(3, 3, 5)
        vi = diffraction_pattern.get_integrated_intensity(roi)
        assert vi.data.shape == (2, 2)
        assert vi.axes_manager.signal_dimension == 2
        assert vi.axes_manager.navigation_dimension == 0

    @pytest.mark.parametrize("out_signal_axes", [None, (0, 1), (1, 2), ("x", "y")])
    def test_get_integrated_intensity_stack(self, diffraction_pattern, out_signal_axes):
        s = hs.stack([diffraction_pattern] * 3)
        s.axes_manager.navigation_axes[0].name = "x"
        s.axes_manager.navigation_axes[1].name = "y"

        roi = hs.roi.CircleROI(3, 3, 5)
        vi = s.get_integrated_intensity(roi, out_signal_axes)
        assert vi.axes_manager.signal_dimension == 2
        assert vi.axes_manager.navigation_dimension == 1
        if out_signal_axes == (1, 2):
            assert vi.data.shape == (2, 3, 2)
            assert vi.axes_manager.navigation_size == 2
            assert vi.axes_manager.signal_shape == (2, 3)
        else:
            assert vi.data.shape == (3, 2, 2)
            assert vi.axes_manager.navigation_size == 3
            assert vi.axes_manager.signal_shape == (2, 2)

    def test_get_integrated_intensity_out_signal_axes(self, diffraction_pattern):
        s = hs.stack([diffraction_pattern] * 3)
        roi = hs.roi.CircleROI(3, 3, 5)
        vi = s.get_integrated_intensity(roi, out_signal_axes=(0, 1, 2))
        assert vi.axes_manager.signal_dimension == 3
        assert vi.axes_manager.navigation_dimension == 0
        assert vi.metadata.General.title == "Integrated intensity"
        assert (
            vi.metadata.Diffraction.intergrated_range
            == "CircleROI(cx=3, cy=3, r=5) of Stack of "
        )

    def test_get_integrated_intensity_error(
        self, diffraction_pattern, out_signal_axes=(0, 1, 2)
    ):
        roi = hs.roi.CircleROI(3, 3, 5)
        with pytest.raises(ValueError):
            _ = diffraction_pattern.get_integrated_intensity(roi, out_signal_axes)

    def test_get_integrated_intensity_linescan(self, diffraction_pattern):
        s = diffraction_pattern.inav[0, :]
        s.metadata.General.title = ""
        roi = hs.roi.CircleROI(3, 3, 5)
        vi = s.get_integrated_intensity(roi)
        assert vi.data.shape == (2,)
        assert vi.axes_manager.signal_dimension == 1
        assert vi.axes_manager.navigation_dimension == 0
        assert vi.metadata.Diffraction.intergrated_range == "CircleROI(cx=3, cy=3, r=5)"


class TestAzimuthalIntegrator:
    # Tests the setting of a Azimutal Integrator:
    @pytest.fixture
    def ones(self):
        ones_diff = Diffraction2D(data=np.ones(shape=(10, 10)))
        ones_diff.axes_manager.signal_axes[0].scale = 0.1
        ones_diff.axes_manager.signal_axes[1].scale = 0.1
        ones_diff.axes_manager.signal_axes[0].name = "kx"
        ones_diff.axes_manager.signal_axes[1].name = "ky"
        ones_diff.unit = "2th_deg"
        return ones_diff

    @pytest.mark.xfail()
    def test_set_ai_fail(self, ones):
        # Not enough parameters fed into .set_ai()
        ones.unit = "k_nm^-1"
        ai = ones.set_ai()

    @pytest.mark.xfail()
    def test_return_ai_fail(self, ones):
        # .ai hasn't been set
        ai = ones.ai


class TestGetDirectBeamPosition:
    def setup_method(self):
        px, py, dx, dy = 15, 10, 20, 26
        x_pos_list = np.linspace(dx / 2 - 5, dx / 2 + 5, px, dtype=np.int16)
        y_pos_list = np.linspace(dy / 2 - 7, dy / 2 + 7, py, dtype=np.int16)
        data = np.zeros((py, px, dy, dx), dtype=np.uint16)
        for ix in range(data.shape[1]):
            for iy in range(data.shape[0]):
                x_pos, y_pos = x_pos_list[ix], y_pos_list[iy]
                data[iy, ix, y_pos, x_pos] = 10
        s = Diffraction2D(data)
        self.s = s
        self.dx, self.dy = dx, dy
        self.x_pos_list, self.y_pos_list = x_pos_list, y_pos_list

    def test_blur(self):
        dx, dy = self.dx, self.dy
        s, x_pos_list, y_pos_list = self.s, self.x_pos_list, self.y_pos_list
        s_shift = s.get_direct_beam_position(method="blur", sigma=1)
        assert s.axes_manager.navigation_shape == s_shift.axes_manager.navigation_shape
        assert (-(x_pos_list - dx / 2) == s_shift.isig[0].data[0]).all()
        assert (-(y_pos_list - dy / 2) == s_shift.isig[1].data[:, 0]).all()

    def test_interpolate(self):
        dx, dy = self.dx, self.dy
        s, x_pos_list, y_pos_list = self.s, self.x_pos_list, self.y_pos_list
        s_shift = s.get_direct_beam_position(
            method="interpolate",
            sigma=1,
            upsample_factor=2,
            kind="nearest",
        )
        assert s.axes_manager.navigation_shape == s_shift.axes_manager.navigation_shape
        assert (-(x_pos_list - dx / 2) == s_shift.isig[0].data[0]).all()
        assert (-(y_pos_list - dy / 2) == s_shift.isig[1].data[:, 0]).all()

    def test_cross_correlate(self):
        s = self.s
        s_shift = s.get_direct_beam_position(
            method="cross_correlate", radius_start=0, radius_finish=1
        )

    def test_lazy_result_none_non_lazy_signal(self):
        s = self.s
        s_shift = s.get_direct_beam_position(method="blur", sigma=1)
        assert not s_shift._lazy

    def test_lazy_result_none_lazy_signal(self):
        s = self.s.as_lazy()
        s_shift = s.get_direct_beam_position(method="blur", sigma=1)
        assert s_shift._lazy

    def test_lazy_result(self):
        s = self.s
        s_shift = s.get_direct_beam_position(method="blur", sigma=1, lazy_result=True)
        assert hasattr(s_shift.data, "compute")
        s_shift.compute()

    def test_lazy_input_non_lazy_result(self):
        s = LazyDiffraction2D(da.from_array(self.s.data))
        s_shift = s.get_direct_beam_position(method="blur", sigma=1, lazy_result=False)
        assert not hasattr(s_shift.data, "compute")
        assert not hasattr(s_shift, "compute")

    def test_lazy_input_lazy_result(self):
        s = LazyDiffraction2D(da.from_array(self.s.data))
        s_shift = s.get_direct_beam_position(method="blur", sigma=1, lazy_result=True)
        assert hasattr(s_shift.data, "compute")
        s_shift.compute()


class TestCenterDirectBeam:
    def setup_method(self):
        data = np.zeros((8, 6, 20, 16), dtype=np.int16)
        x_pos_list = np.random.randint(8 - 2, 8 + 2, 6, dtype=np.int16)
        x_pos_list[x_pos_list == 8] = 9
        y_pos_list = np.random.randint(10 - 2, 10 + 2, 8, dtype=np.int16)
        for ix in range(len(x_pos_list)):
            for iy in range(len(y_pos_list)):
                data[iy, ix, y_pos_list[iy], x_pos_list[ix]] = 9
        s = Diffraction2D(data)
        s.axes_manager[0].scale = 0.5
        s.axes_manager[1].scale = 0.6
        s.axes_manager[2].scale = 3
        s.axes_manager[3].scale = 4
        s_lazy = s.as_lazy()
        self.s = s
        self.s_lazy = s_lazy
        self.x_pos_list = x_pos_list
        self.y_pos_list = y_pos_list

    def test_non_lazy(self):
        s = self.s
        s.center_direct_beam(method="blur", sigma=1)
        assert s._lazy is False
        assert (s.data[:, :, 10, 8] == 9).all()
        # Make sure only the pixel we expect to change, has actually changed
        s.data[:, :, 10, 8] = 0
        assert not s.data.any()

    def test_non_lazy_lazy_result(self):
        s = self.s
        s.center_direct_beam(method="blur", sigma=1, lazy_result=True)
        assert s._lazy is True
        s.compute()
        assert (s.data[:, :, 10, 8] == 9).all()
        s.data[:, :, 10, 8] = 0
        assert not s.data.any()

    def test_lazy(self):
        s_lazy = self.s_lazy
        s_lazy.center_direct_beam(method="blur", sigma=1)
        assert s_lazy._lazy is True
        s_lazy.compute()
        assert (s_lazy.data[:, :, 10, 8] == 9).all()
        s_lazy.data[:, :, 10, 8] = 0
        assert not s_lazy.data.any()

    def test_lazy_not_lazy_result(self):
        s_lazy = self.s_lazy
        s_lazy.center_direct_beam(method="blur", sigma=1, lazy_result=False)
        assert s_lazy._lazy is False
        assert (s_lazy.data[:, :, 10, 8] == 9).all()
        s_lazy.data[:, :, 10, 8] = 0
        assert not s_lazy.data.any()

    def test_return_shifts_non_lazy(self):
        s = self.s
        s_shifts = s.center_direct_beam(method="blur", sigma=1, return_shifts=True)
        assert s_shifts._lazy is False
        nav_dim = s.axes_manager.navigation_dimension
        assert nav_dim == s_shifts.axes_manager.navigation_dimension
        x_pos_list, y_pos_list = self.x_pos_list, self.y_pos_list
        assert ((8 - x_pos_list) == s_shifts.isig[0].data[0]).all()
        assert ((10 - y_pos_list) == s_shifts.isig[1].data[:, 0]).all()

    def test_return_shifts_lazy(self):
        s_lazy = self.s_lazy
        s_shifts = s_lazy.center_direct_beam(method="blur", sigma=1, return_shifts=True)
        assert s_shifts._lazy is True
        s_shifts.compute()
        x_pos_list, y_pos_list = self.x_pos_list, self.y_pos_list
        assert ((8 - x_pos_list) == s_shifts.isig[0].data[0]).all()
        assert ((10 - y_pos_list) == s_shifts.isig[1].data[:, 0]).all()

    def test_return_axes_manager(self):
        s = self.s
        s.center_direct_beam(method="blur", sigma=1)
        assert s.axes_manager[0].scale == 0.5
        assert s.axes_manager[1].scale == 0.6
        assert s.axes_manager[2].scale == 3
        assert s.axes_manager[3].scale == 4

    def test_shifts_input(self):
        s = self.s
        s_shifts = s.get_direct_beam_position(method="blur", sigma=1, lazy_result=False)
        s.center_direct_beam(shifts=s_shifts)
        assert (s.data[:, :, 10, 8] == 9).all()
        s.data[:, :, 10, 8] = 0
        assert not s.data.any()

    def test_shifts_input_lazy(self):
        s = self.s
        s_shifts = s.get_direct_beam_position(method="blur", sigma=1, lazy_result=True)
        s.center_direct_beam(shifts=s_shifts)
        assert (s.data[:, :, 10, 8] == 9).all()
        s.data[:, :, 10, 8] = 0
        assert not s.data.any()

    def test_subpixel(self):
        s = self.s
        s_shifts = s.get_direct_beam_position(method="blur", sigma=1)
        s_shifts += 0.5
        s.change_dtype("float32")
        s.center_direct_beam(shifts=s_shifts, subpixel=True)
        assert (s.data[:, :, 10:12, 8:10] == 9 / 4).all()
        s.data[:, :, 10:12, 8:10] = 0.0
        assert not s.data.any()

    def test_not_subpixel(self):
        s = self.s
        s_shifts = s.get_direct_beam_position(method="blur", sigma=1)
        s_shifts += 0.3
        s.change_dtype("float32")
        s.center_direct_beam(shifts=s_shifts, subpixel=False)
        assert (s.data[:, :, 10, 8] == 9).all()
        s.data[:, :, 10, 8] = 0.0
        assert not s.data.any()

    @pytest.mark.parametrize(
        "shape", [(20, 20), (10, 20, 20), (8, 10, 20, 20), (6, 8, 10, 20, 20)]
    )
    def test_different_dimensions(self, shape):
        s = Diffraction2D(np.random.randint(0, 256, size=shape))
        s.center_direct_beam(method="blur", sigma=1)
        assert s.data.shape == shape

    def test_half_square_width(self):
        s = self.s.isig[:, 2:-2]
        s.data[:, :, 1, -1] = 1000
        s1 = s.deepcopy()
        s.center_direct_beam(method="blur", sigma=1)
        assert (s.data[:, :, 8, 8] == 1000).all()
        s1.center_direct_beam(method="blur", sigma=1, half_square_width=5)
        assert (s1.data[:, :, 8, 8] == 9).all()

    def test_align_kwargs(self):
        s = self.s
        s.data += 1
        s1 = s.deepcopy()
        s.center_direct_beam(method="blur", sigma=1)
        assert (s.data == 0).any()
        s1.center_direct_beam(method="blur", sigma=1, align_kwargs={"mode": "wrap"})
        assert not (s1.data == 0).any()

    def test_method_interpolate(self):
        s = self.s
        s.center_direct_beam(method="interpolate", sigma=1, upsample_factor=10, kind=1)

    def test_method_cross_correlate(self):
        s = self.s
        s.center_direct_beam(method="cross_correlate", radius_start=0, radius_finish=2)

    def test_parameter_both_method_and_shifts(self):
        s = self.s
        with pytest.raises(ValueError):
            s.center_direct_beam(method="blur", sigma=1, shifts=np.ones((8, 6, 2)))

    def test_parameter_neither_method_and_shifts(self):
        s = self.s
        with pytest.raises(ValueError):
            s.center_direct_beam()

class TestDiffraction2DFindPeaksLazy:

    method1 = ["dog", "log"]

    @pytest.mark.parametrize("methods", method1)
    @pytest.mark.xfail(reason="Non-lazy input")
    def test_simple(self, methods):
        s = Diffraction2D(np.random.randint(100, size=(3, 2, 10, 20)))
        peak_array = s.find_peaks_lazy(method=methods)

    @pytest.mark.parametrize("methods", method1)
    def test_lazy_input(self, methods):
        data = np.random.randint(100, size=(3, 2, 10, 20))
        s = LazyDiffraction2D(da.from_array(data, chunks=(1, 1, 5, 10)))
        peak_array = s.find_peaks_lazy(method=methods)
        assert s.data.shape[:2] == peak_array.shape
        assert hasattr(peak_array, "compute")

    @pytest.mark.parametrize("methods", method1)
    def test_lazy_output(self, methods):
        data = np.random.randint(100, size=(3, 2, 10, 20))
        s = LazyDiffraction2D(da.from_array(data, chunks=(1, 1, 5, 10)))
        peak_array = s.find_peaks_lazy(method=methods, lazy_result=False)
        assert s.data.shape[:2] == peak_array.shape
        assert not hasattr(peak_array, "compute")

    @pytest.mark.parametrize("nav_dims", [0, 1, 2, 3, 4])
    @pytest.mark.parametrize("methods", method1)
    def test_different_dimensions(self, nav_dims, methods):
        shape = list(np.random.randint(2, 6, size=nav_dims))
        shape.extend([50, 50])
        s = Diffraction2D(np.random.random(size=shape)).as_lazy()
        peak_array = s.find_peaks_lazy(method=methods, lazy_result=False)
        assert peak_array.shape == tuple(shape[:-2])


class TestDiffraction2DIntensityPeaks:
    def test_non_lazy(self):
        s = Diffraction2D(np.random.rand(3, 2, 10, 20))
        peak_array = s.find_peaks(interactive=False)
        intensity_array = s.intensity_peaks(peak_array.data)
        assert s.data.shape[:2] == intensity_array.shape
        assert hasattr(intensity_array, "compute")

    def test_lazy_input(self):
        data = np.random.randint(100, size=(3, 2, 10, 20))
        s = LazyDiffraction2D(da.from_array(data, chunks=(1, 1, 5, 10)))
        peak_array = s.find_peaks_lazy()
        intensity_array = s.intensity_peaks(peak_array)
        assert s.data.shape[:2] == intensity_array.shape
        assert hasattr(intensity_array, "compute")

    def test_lazy_output(self):
        data = np.random.randint(100, size=(3, 2, 10, 20))
        s = LazyDiffraction2D(da.from_array(data, chunks=(1, 1, 5, 10)))
        peak_array = s.find_peaks_lazy()
        intensity_array = s.intensity_peaks(peak_array, lazy_result=False)
        assert s.data.shape[:2] == intensity_array.shape
        assert not hasattr(intensity_array, "compute")

    @pytest.mark.parametrize("nav_dims", [0, 1, 2, 3, 4])
    def test_different_dimensions(self, nav_dims):
        shape = list(np.random.randint(2, 6, size=nav_dims))
        shape.extend([50, 50])
        s = Diffraction2D(np.random.random(size=shape)).as_lazy()
        peak_array = s.find_peaks_lazy()
        intensity_array = s.intensity_peaks(peak_array, disk_r=1)
        assert intensity_array.shape == tuple(shape[:-2])


class TestDiffraction2DPeakPositionRefinement:
    def test_non_lazy(self):
        s = Diffraction2D(np.random.rand(3, 2, 10, 20))
        peak_array = s.find_peaks(interactive=False)
        refined_peak_array = s.peak_position_refinement_com(peak_array.data, 4)
        assert s.data.shape[:2] == refined_peak_array.shape
        assert hasattr(refined_peak_array, "compute")

    @pytest.mark.xfail(reason="Designed failure")
    def test_wrong_square_size(self):
        s = Diffraction2D(np.random.randint(100, size=(3, 2, 10, 20)))
        peak_array = s.find_peaks()
        s.peak_position_refinement_com(peak_array, square_size=5)

    def test_lazy_input(self):
        data = np.random.randint(100, size=(3, 2, 10, 20))
        s = LazyDiffraction2D(da.from_array(data, chunks=(1, 1, 5, 10)))
        peak_array = s.find_peaks_lazy()
        refined_peak_array = s.peak_position_refinement_com(peak_array, 4)
        assert s.data.shape[:2] == refined_peak_array.shape
        assert hasattr(refined_peak_array, "compute")

    def test_lazy_output(self):
        data = np.random.randint(100, size=(3, 2, 10, 20))
        s = LazyDiffraction2D(da.from_array(data, chunks=(1, 1, 5, 10)))
        peak_array = s.find_peaks_lazy()
        refined_peak_array = s.peak_position_refinement_com(
            peak_array, 4, lazy_result=False
        )
        assert s.data.shape[:2] == refined_peak_array.shape
        assert not hasattr(refined_peak_array, "compute")

    @pytest.mark.parametrize("nav_dims", [0, 1, 2, 3, 4])
    def test_different_dimensions(self, nav_dims):
        shape = list(np.random.randint(2, 6, size=nav_dims))
        shape.extend([50, 50])
        s = Diffraction2D(np.random.random(size=shape)).as_lazy()
        peak_array = s.find_peaks_lazy()
        refined_peak_array = s.peak_position_refinement_com(
            peak_array, 4, lazy_result=False
        )
        assert refined_peak_array.shape == tuple(shape[:-2])

<<<<<<< HEAD
@pytest.mark.slow
class TestFindHotPixels:
    @pytest.fixture()
    def hot_pixel_data_2d(self):
        """ Values are 50, except [21, 11] and [5, 38]
        being 50000 (to represent a "hot pixel").
        """
        data = np.ones((40, 50)) * 50
        data[21, 11] = 50000
        data[5, 38] = 50000
        dask_array = da.from_array(data, chunks=(5, 5))
        return LazyDiffraction2D(dask_array)

    @pytest.mark.parametrize("lazy_case",(True,False))
    def test_2d(self,hot_pixel_data_2d,lazy_case):
        if not lazy_case:
            hot_pixel_data_2d.compute()
        s_hot_pixels = hot_pixel_data_2d.find_hot_pixels(lazy_result=False)
        assert not s_hot_pixels._lazy
        assert s_hot_pixels.data.shape == hot_pixel_data_2d.data.shape
        assert s_hot_pixels.data[21, 11]
        assert s_hot_pixels.data[5, 38]
        s_hot_pixels.data[21, 11] = False
        s_hot_pixels.data[5, 38] = False
        assert not s_hot_pixels.data.any()

    def test_3d(self):
        data = np.ones((5, 40, 50)) * 50
        data[2, 21, 11] = 50000
        data[1, 5, 38] = 50000
        dask_array = da.from_array(data, chunks=(5, 5, 5))
        s = LazyDiffraction2D(dask_array)
        s_hot_pixels = s.find_hot_pixels()
        assert s_hot_pixels.data.shape == s.data.shape

    def test_4d(self):
        data = np.ones((10, 5, 40, 50)) * 50
        data[4, 2, 21, 11] = 50000
        data[6, 1, 5, 38] = 50000
        dask_array = da.from_array(data, chunks=(5, 5, 5, 5))
        s = LazyDiffraction2D(dask_array)
        s_hot_pixels = s.find_hot_pixels()
        assert s_hot_pixels.data.shape == s.data.shape

    def test_lazy_result(self,hot_pixel_data_2d):
        s_hot_pixels = hot_pixel_data_2d.find_hot_pixels(lazy_result=True)
        assert s_hot_pixels._lazy

    def test_threshold_multiplier(self,hot_pixel_data_2d):
        s_hot_pixels = hot_pixel_data_2d.find_hot_pixels(threshold_multiplier=1000000)
        assert not s_hot_pixels.data.any()

    def test_mask_array(self,hot_pixel_data_2d):
        mask_array = np.ones_like(hot_pixel_data_2d.data, dtype=np.bool)
        s_hot_pixels = hot_pixel_data_2d.find_hot_pixels(mask_array=mask_array)
        assert not s_hot_pixels.data.any()

class TestFindDeadPixels:
    @pytest.fixture()
    def dead_pixel_data_2d(self):
        """Values are 50, except [14, 42] and [2, 12]
        being 0 (to represent a "dead pixel").
        """
        data = np.ones((40, 50)) * 50
        data[14, 42] = 0
        data[2, 12] = 0
        dask_array = da.from_array(data, chunks=(5, 5))
        return LazyDiffraction2D(dask_array)

    @pytest.mark.parametrize("lazy_case",(True,False))
    def test_2d(self,dead_pixel_data_2d,lazy_case):
        if not lazy_case:
            dead_pixel_data_2d.compute()
        s_dead_pixels = dead_pixel_data_2d.find_dead_pixels(lazy_result=False)
        assert not s_dead_pixels._lazy
        assert s_dead_pixels.data.shape == dead_pixel_data_2d.data.shape
        assert s_dead_pixels.data[14, 42]
        assert s_dead_pixels.data[2, 12]
        s_dead_pixels.data[14, 42] = False
        s_dead_pixels.data[2, 12] = False
        assert not s_dead_pixels.data.any()

    def test_3d(self):
        data = np.ones((5, 40, 50)) * 50
        data[:, 14, 42] = 0
        data[:, 2, 12] = 0
        dask_array = da.from_array(data, chunks=(5, 5, 5))
        s = LazyDiffraction2D(dask_array)
        s_dead_pixels = s.find_dead_pixels()
        assert s_dead_pixels.data.shape == s.data.shape[-2:]

    def test_4d(self):
        data = np.ones((10, 5, 40, 50)) * 50
        data[:, :, 14, 42] = 0
        data[:, :, 2, 12] = 0
        dask_array = da.from_array(data, chunks=(5, 5, 5, 5))
        s = LazyDiffraction2D(dask_array)
        s_dead_pixels = s.find_dead_pixels()
        assert s_dead_pixels.data.shape == s.data.shape[-2:]

    def test_lazy_result(self,dead_pixel_data_2d):
        s_dead_pixels = dead_pixel_data_2d.find_dead_pixels(lazy_result=True)
        assert s_dead_pixels._lazy

    def test_dead_pixel_value(self,dead_pixel_data_2d):
        s_dead_pixels = dead_pixel_data_2d.find_dead_pixels(dead_pixel_value=-10)
        assert not s_dead_pixels.data.any()

    def test_mask_array(self,dead_pixel_data_2d):
        mask_array = np.ones_like(dead_pixel_data_2d.data, dtype=np.bool)
        s_dead_pixels = dead_pixel_data_2d.find_dead_pixels(mask_array=mask_array)
        assert not s_dead_pixels.data.any()
=======
class TestCorrectBadPixel:
    @pytest.fixture()
    def data(self):
        data = np.ones((2,2,100,90))
        data[:,:,9, 81] = 50000
        data[:,:,41, 21] = 0
        return data

    @pytest.fixture()
    def bad_pixels(self):
        return np.asarray([[41,21],[9,81]])

    @pytest.mark.xfail(reason="This array shape is not currently supported")
    def test_lazy(self,data,bad_pixels):
        s_lazy = Diffraction2D(data).as_lazy()
        s_lazy.correct_bad_pixels(bad_pixels,lazy_result=True)

    def test_nonlazy(self,data,bad_pixels):
        s = Diffraction2D(data)
        s.correct_bad_pixels(bad_pixels,inplace=True)
        assert np.isclose(s.data[0,0,9,81],1)
        assert np.isclose(s.data[0,0,41,21],1)

    @pytest.mark.parametrize("lazy_result",(True,False))
    def test_lazy_with_bad_pixel_finders(self,data,lazy_result):
        s_lazy = Diffraction2D(data).as_lazy()
        hot = s_lazy.find_hot_pixels(lazy_result=True)
        dead = s_lazy.find_dead_pixels(lazy_result=True)
        bad = hot + dead
        assert s_lazy._lazy == True
        s_lazy = s_lazy.correct_bad_pixels(bad,lazy_result=lazy_result)
        assert s_lazy._lazy == lazy_result
        if lazy_result:
            s_lazy.compute()
        assert np.isclose(s_lazy.data[0,0,9,81],1)
        assert np.isclose(s_lazy.data[0,0,41,21],1)

>>>>>>> 423a1e04

class TestMakeProbeNavigation:
    def test_fast(self):
        s = Diffraction2D(np.ones((6, 5, 12, 10)))
        s.make_probe_navigation(method="fast")
        s_nav = s._navigator_probe
        assert s.axes_manager.navigation_shape == s_nav.axes_manager.signal_shape
        assert np.all(s_nav.data == 1)

    def test_slow(self):
        s = Diffraction2D(np.ones((5, 5, 12, 10)))
        s.make_probe_navigation(method="slow")
        s_nav = s._navigator_probe
        assert s.axes_manager.navigation_shape == s_nav.axes_manager.signal_shape
        assert np.all(s_nav.data == 120)

    def test_fast_lazy(self):
        s = LazyDiffraction2D(da.ones((6, 4, 60, 50), chunks=(2, 2, 10, 10)))
        s.make_probe_navigation(method="fast")
        s_nav = s._navigator_probe
        assert s.axes_manager.navigation_shape == s_nav.axes_manager.signal_shape
        assert np.all(s_nav.data == 100)

    def test_slow_lazy(self):
        s = LazyDiffraction2D(da.ones((6, 4, 60, 50), chunks=(2, 2, 10, 10)))
        s.make_probe_navigation(method="slow")
        s_nav = s._navigator_probe
        assert s.axes_manager.navigation_shape == s_nav.axes_manager.signal_shape
        assert np.all(s_nav.data == 3000)

    def test_very_asymmetric_size(self):
        s = Diffraction2D(np.ones((50, 2, 120, 10)))
        s.make_probe_navigation(method="fast")
        s_nav = s._navigator_probe
        assert s.axes_manager.navigation_shape == s_nav.axes_manager.signal_shape

    def test_very_asymmetric_size_lazy(self):
        s = LazyDiffraction2D(da.ones((50, 2, 120, 10), chunks=(2, 2, 5, 5)))
        s.make_probe_navigation(method="fast")
        s_nav = s._navigator_probe
        assert s.axes_manager.navigation_shape == s_nav.axes_manager.signal_shape

    @pytest.mark.parametrize("shape", [(2, 10, 10), (3, 2, 10, 10)])
    def test_different_shapes(self, shape):
        s = Diffraction2D(np.ones(shape))
        s.make_probe_navigation(method="fast")
        s_nav = s._navigator_probe
        assert s.axes_manager.navigation_shape == s_nav.axes_manager.signal_shape

    @pytest.mark.parametrize("shape", [(10, 20), (2, 3, 4, 5, 6), (2, 3, 4, 5, 6, 7)])
    def test_wrong_navigation_dimensions(self, shape):
        s = Diffraction2D(np.ones(shape))
        with pytest.raises(ValueError):
            s.make_probe_navigation(method="fast")

@pytest.mark.slow
class TestPlotNavigator:

    @pytest.mark.parametrize(
        "shape", [(9, 8), (5, 9, 8), (4, 5, 9, 8), (8, 4, 5, 9, 8), (9, 8, 4, 5, 9, 8)]
    )
    def test_non_lazy(self, shape):
        s = Diffraction2D(np.random.randint(0, 256, shape), dtype=np.uint8)
        s.plot()
        plt.close("all")

    @pytest.mark.parametrize(
        "shape", [(9, 8), (5, 9, 8), (4, 5, 9, 8), (8, 4, 5, 9, 8), (9, 8, 4, 5, 9, 8)]
    )
    def test_lazy(self, shape):
        s = LazyDiffraction2D(da.random.randint(0, 256, shape), dtype=np.uint8)
        s.plot()
        plt.close("all")

    def test_navigator_kwarg(self):
        s = Diffraction2D(np.random.randint(0, 256, (8, 9, 10, 30), dtype=np.uint8))
        s_nav = Diffraction2D(np.zeros((8, 9)))
        s.plot(navigator=s_nav)
        plt.close("all")

    @pytest.mark.xfail(reason="Designed failure")
    def test_wrong_navigator_shape_kwarg(self):
        s = Diffraction2D(np.random.randint(0, 256, (8, 9, 10, 30), dtype=np.uint8))
        s_nav = Diffraction2D(np.zeros((2, 19)))
        s._navigator_probe = s_nav
        s.plot()<|MERGE_RESOLUTION|>--- conflicted
+++ resolved
@@ -866,7 +866,7 @@
         )
         assert refined_peak_array.shape == tuple(shape[:-2])
 
-<<<<<<< HEAD
+
 @pytest.mark.slow
 class TestFindHotPixels:
     @pytest.fixture()
@@ -979,7 +979,7 @@
         mask_array = np.ones_like(dead_pixel_data_2d.data, dtype=np.bool)
         s_dead_pixels = dead_pixel_data_2d.find_dead_pixels(mask_array=mask_array)
         assert not s_dead_pixels.data.any()
-=======
+
 class TestCorrectBadPixel:
     @pytest.fixture()
     def data(self):
@@ -1017,7 +1017,6 @@
         assert np.isclose(s_lazy.data[0,0,9,81],1)
         assert np.isclose(s_lazy.data[0,0,41,21],1)
 
->>>>>>> 423a1e04
 
 class TestMakeProbeNavigation:
     def test_fast(self):
