--- conflicted
+++ resolved
@@ -45,112 +45,6 @@
     np.testing.assert_approx_equal(fast_correlation([1, 1, 1], [1, 0, 0], 1), 1)
 
 
-<<<<<<< HEAD
-def test_full_frame_correlation():
-    # Define testing parameters.
-    in1 = np.zeros((10, 10))
-    in2 = np.zeros((10, 10))
-    in1[5, 5] = 1
-    in1[7, 7] = 1
-    in1[3, 7] = 1
-    in1[7, 3] = 1
-    in1_FT = np.fft.fftshift(np.fft.rfftn(in1, (20, 20)))
-    norm_1 = np.sqrt(np.max(np.real(np.fft.ifftn(in1_FT ** 2))))
-    in2_FT = np.fft.fftshift(np.fft.rfftn(in2, (20, 20)))
-    norm_2 = np.sqrt(np.max(np.real(np.fft.ifftn(in2_FT ** 2))))
-    np.testing.assert_approx_equal(
-        full_frame_correlation(in1_FT, norm_1, in1_FT, norm_1), 1
-    )
-    np.testing.assert_approx_equal(
-        full_frame_correlation(in1_FT, norm_1, in2_FT, norm_2), 0
-    )
-
-
-def test_optimal_fft_size():
-    np.testing.assert_approx_equal(optimal_fft_size(8), 8)
-    np.testing.assert_approx_equal(optimal_fft_size(20), 20)
-
-
-def test_correlate_library_from_dict():
-    new_template_library = DiffractionLibrary()
-    new_template_library["GaSb"] = {
-        "orientations": np.array([[0.0, 0.0, 0.0], [1.0, 1.0, 1.0]]),
-        "pixel_coords": np.array([np.asarray([[1, 1]]), np.asarray([[2, 2], [1, 1]])]),
-        "intensities": np.array(
-            [
-                np.array(
-                    [
-                        1,
-                    ]
-                ),
-                np.array([1, 1]),
-            ]
-        ),
-    }
-    shape = (3, 3)
-    fsize = (5, 5)
-    new_template_dict = get_library_FT_dict(new_template_library, shape, fsize)
-    image = np.zeros((3, 3))
-    image[1, 1] = 1
-    match_results = correlate_library_from_dict(
-        image, new_template_dict, n_largest=1, method="full_frame_correlation", mask=1
-    )
-    np.testing.assert_approx_equal(match_results[0][1][1], 0.0)
-    np.testing.assert_approx_equal(match_results[0][2], 1.0)
-
-
-def test_crystal_from_template_matching_sp(sp_template_match_result):
-    # branch single phase
-    cmap = crystal_from_template_matching(sp_template_match_result)
-    assert cmap[0] == 0
-    np.testing.assert_allclose(cmap[1], [2, 3, 4])
-    np.testing.assert_allclose(cmap[2]["correlation"], 0.7)
-    np.testing.assert_allclose(
-        cmap[2]["orientation_reliability"], 100 * (1 - (0.6 / 0.7))
-    )
-
-
-def test_crystal_from_template_matching_dp(dp_template_match_result):
-    # branch double phase
-    cmap = crystal_from_template_matching(dp_template_match_result)
-    r_or = 100 * (1 - (0.7 / 0.8))
-    r_ph = 100 * (1 - (0.5 / 0.8))
-    assert cmap[0] == 0
-    np.testing.assert_allclose(cmap[1], [2, 3, 5])
-    np.testing.assert_allclose(cmap[2]["correlation"], 0.8)
-    np.testing.assert_allclose(cmap[2]["orientation_reliability"], r_or)
-    np.testing.assert_allclose(cmap[2]["phase_reliability"], r_ph)
-
-
-def test_crystal_from_vector_matching_sp(sp_vector_match_result):
-    # branch single phase
-    cmap = crystal_from_vector_matching(sp_vector_match_result)
-    assert cmap[0] == 0
-    np.testing.assert_allclose(cmap[1], [0, 0, 90])
-    np.testing.assert_allclose(cmap[2]["match_rate"], 0.5)
-    np.testing.assert_allclose(cmap[2]["ehkls"], np.array([0.1, 0.05, 0.2]))
-    np.testing.assert_allclose(cmap[2]["total_error"], 0.1)
-    np.testing.assert_allclose(
-        cmap[2]["orientation_reliability"], 100 * (1 - (0.1 / 0.2))
-    )
-
-
-def test_crystal_from_vector_matching_dp(dp_vector_match_result):
-    # branch double phase
-    cmap = crystal_from_vector_matching(dp_vector_match_result)
-    r_or = 100 * (1 - (0.1 / 0.2))
-    r_ph = 100 * (1 - (0.1 / 0.3))
-    assert cmap[0] == 1
-    np.testing.assert_allclose(cmap[1], [0, 45, 45])
-    np.testing.assert_allclose(cmap[2]["match_rate"], 0.8)
-    np.testing.assert_allclose(cmap[2]["ehkls"], np.array([0.1, 0.3, 0.2]))
-    np.testing.assert_allclose(cmap[2]["total_error"], 0.1)
-    np.testing.assert_allclose(cmap[2]["orientation_reliability"], r_or)
-    np.testing.assert_allclose(cmap[2]["phase_reliability"], r_ph)
-
-
-=======
->>>>>>> 73edd88a
 def test_match_vectors(vector_match_peaks, vector_library):
     # Wrap to test handling of ragged arrays
     peaks = np.empty(1, dtype="object")
