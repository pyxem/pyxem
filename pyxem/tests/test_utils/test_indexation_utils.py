# -*- coding: utf-8 -*-
# Copyright 2019 The pyXem developers
#
# This file is part of pyXem.
#
# pyXem is free software: you can redistribute it and/or modify
# it under the terms of the GNU General Public License as published by
# the Free Software Foundation, either version 3 of the License, or
# (at your option) any later version.
#
# pyXem is distributed in the hope that it will be useful,
# but WITHOUT ANY WARRANTY; without even the implied warranty of
# MERCHANTABILITY or FITNESS FOR A PARTICULAR PURPOSE.  See the
# GNU General Public License for more details.
#
# You should have received a copy of the GNU General Public License
# along with pyXem.  If not, see <http://www.gnu.org/licenses/>.

import numpy as np

from diffsims.libraries.diffraction_library import DiffractionLibrary

from pyxem.generators.indexation_generator import get_library_FT_dict

from pyxem.utils.indexation_utils import (
    crystal_from_template_matching,
    crystal_from_vector_matching,
    match_vectors,
    zero_mean_normalized_correlation,
<<<<<<< HEAD
    normalized_cross_correlation,
    sum_absolute_differences,
    normalized_sum_absolute_differences,
    sum_squared_differences,
    normalized_sum_squared_differences
=======
    fast_correlation,
    full_frame_correlation,
    optimal_fft_size,
    correlate_library_from_dict
>>>>>>> d39aa489
)


def test_zero_mean_normalized_correlation():
    np.testing.assert_approx_equal(
        zero_mean_normalized_correlation(
            3, np.linalg.norm([2 / 3, 1 / 3, 1 / 3]), 1 / 3, [1, 0, 0], [1, 0, 0]
        ),
        1,
    )
    # nb_pixels,image_std,average_image_intensity,image_intensities,int_local
    assert zero_mean_normalized_correlation(3, 0, 1, [1, 1, 1], [0, 0, 1]) == 0


def test_sad():
    np.testing.assert_approx_equal(
        sum_absolute_differences([1, 1, 1], [1, 1, 1]), 0
    )


def test_nsad():
    np.testing.assert_approx_equal(
        normalized_sum_absolute_differences([1, 1, 1], [1, 1, 1], np.sqrt(3)), 0
    )


def test_ssd():
    np.testing.assert_approx_equal(
        sum_absolute_differences([1, 1, 1], [1, 1, 1]), 0
    )


def test_nssd():
    np.testing.assert_approx_equal(
        normalized_sum_squared_differences([1, 1, 1], [1, 1, 1], np.sqrt(3)), 0
    )


def test_normalized_cross_correlation():
    np.testing.assert_approx_equal(
        normalized_cross_correlation([1, 1, 1], [1, 1, 1], np.sqrt(3)), np.sqrt(3)
    )
    np.testing.assert_approx_equal(normalized_cross_correlation([1, 1, 1], [1, 0, 0], 1), 1)

def test_full_frame_correlation():
    #Define testing parameters.
    in1 = np.zeros((10,10))
    in2 = np.zeros((10,10))
    in1[5,5] = 1
    in1[7,7] = 1
    in1[3,7] = 1
    in1[7,3] = 1
    in1_FT = np.fft.fftshift(np.fft.rfftn(in1, (20,20)))
    norm_1 = np.sqrt(np.max(np.real(np.fft.ifftn(in1_FT ** 2))))
    in2_FT = np.fft.fftshift(np.fft.rfftn(in2, (20,20)))
    norm_2 = np.sqrt(np.max(np.real(np.fft.ifftn(in2_FT ** 2))))
    np.testing.assert_approx_equal(
        full_frame_correlation(in1_FT, norm_1, in1_FT, norm_1), 1
    )
    np.testing.assert_approx_equal(
        full_frame_correlation(in1_FT, norm_1, in2_FT, norm_2), 0
    )

def test_optimal_fft_size():
    np.testing.assert_approx_equal(
        optimal_fft_size(8), 8
    )
    np.testing.assert_approx_equal(
        optimal_fft_size(20), 20
    )

def test_correlate_library_from_dict():
    new_template_library = DiffractionLibrary()
    new_template_library["GaSb"] = {"orientations" : np.array([[0.0, 0.0, 0.0], [1.0, 1.0, 1.0]]) ,
                                    "pixel_coords" : np.array([np.asarray([[1,1]]), np.asarray([[2,2],[1,1]])]),
                                    "intensities" : np.array([np.array([1,]), np.array([1, 1])])}
    shape = (3,3)
    fsize = (5,5)
    new_template_dict = get_library_FT_dict(new_template_library, shape, fsize)
    image = np.zeros((3,3))
    image[1,1] = 1
    match_results = correlate_library_from_dict(image, new_template_dict,n_largest =  1, method = "full_frame_correlation", mask = 1)
    np.testing.assert_approx_equal(match_results[0][1][1], 0.0)
    np.testing.assert_approx_equal(match_results[0][2], 1.0)


def test_crystal_from_template_matching_sp(sp_template_match_result):
    # branch single phase
    cmap = crystal_from_template_matching(sp_template_match_result)
    assert cmap[0] == 0
    np.testing.assert_allclose(cmap[1], [2, 3, 4])
    np.testing.assert_allclose(cmap[2]["correlation"], 0.7)
    np.testing.assert_allclose(
        cmap[2]["orientation_reliability"], 100 * (1 - (0.6 / 0.7))
    )


def test_crystal_from_template_matching_dp(dp_template_match_result):
    # branch double phase
    cmap = crystal_from_template_matching(dp_template_match_result)
    r_or = 100 * (1 - (0.7 / 0.8))
    r_ph = 100 * (1 - (0.5 / 0.8))
    assert cmap[0] == 0
    np.testing.assert_allclose(cmap[1], [2, 3, 5])
    np.testing.assert_allclose(cmap[2]["correlation"], 0.8)
    np.testing.assert_allclose(cmap[2]["orientation_reliability"], r_or)
    np.testing.assert_allclose(cmap[2]["phase_reliability"], r_ph)


def test_crystal_from_vector_matching_sp(sp_vector_match_result):
    # branch single phase
    cmap = crystal_from_vector_matching(sp_vector_match_result)
    assert cmap[0] == 0
    np.testing.assert_allclose(cmap[1], [0, 0, 90])
    np.testing.assert_allclose(cmap[2]["match_rate"], 0.5)
    np.testing.assert_allclose(cmap[2]["ehkls"], np.array([0.1, 0.05, 0.2]))
    np.testing.assert_allclose(cmap[2]["total_error"], 0.1)
    np.testing.assert_allclose(
        cmap[2]["orientation_reliability"], 100 * (1 - (0.1 / 0.2))
    )


def test_crystal_from_vector_matching_dp(dp_vector_match_result):
    # branch double phase
    cmap = crystal_from_vector_matching(dp_vector_match_result)
    r_or = 100 * (1 - (0.1 / 0.2))
    r_ph = 100 * (1 - (0.1 / 0.3))
    assert cmap[0] == 1
    np.testing.assert_allclose(cmap[1], [0, 45, 45])
    np.testing.assert_allclose(cmap[2]["match_rate"], 0.8)
    np.testing.assert_allclose(cmap[2]["ehkls"], np.array([0.1, 0.3, 0.2]))
    np.testing.assert_allclose(cmap[2]["total_error"], 0.1)
    np.testing.assert_allclose(cmap[2]["orientation_reliability"], r_or)
    np.testing.assert_allclose(cmap[2]["phase_reliability"], r_ph)


def test_match_vectors(vector_match_peaks, vector_library):
    # Wrap to test handling of ragged arrays
    peaks = np.empty(1, dtype="object")
    peaks[0] = vector_match_peaks
    matches, rhkls = match_vectors(
        peaks,
        vector_library,
        mag_tol=0.1,
        angle_tol=0.1,
        index_error_tol=0.3,
        n_peaks_to_index=2,
        n_best=1,
    )
    assert len(matches) == 1
    np.testing.assert_allclose(matches[0].match_rate, 1.0)
    np.testing.assert_allclose(matches[0].rotation_matrix, np.identity(3), atol=0.1)
    np.testing.assert_allclose(matches[0].total_error, 0.03, atol=0.01)

    np.testing.assert_allclose(rhkls[0][0], [1, 0, 0])
    np.testing.assert_allclose(rhkls[0][1], [0, 2, 0])
    np.testing.assert_allclose(rhkls[0][2], [1, 2, 3])


def test_match_vector_total_error_default(vector_match_peaks, vector_library):
    matches, rhkls = match_vectors(
        vector_match_peaks,
        vector_library,
        mag_tol=0.1,
        angle_tol=0.1,
        index_error_tol=0.0,
        n_peaks_to_index=2,
        n_best=5,
    )
    assert len(matches) == 5
    np.testing.assert_allclose(matches[0][2], 0.0)  # match rate
    np.testing.assert_allclose(matches[0][1], np.identity(3), atol=0.1)
    np.testing.assert_allclose(matches[0][4], 1.0)  # error mean

    assert len(rhkls) == 0<|MERGE_RESOLUTION|>--- conflicted
+++ resolved
@@ -27,18 +27,14 @@
     crystal_from_vector_matching,
     match_vectors,
     zero_mean_normalized_correlation,
-<<<<<<< HEAD
     normalized_cross_correlation,
     sum_absolute_differences,
     normalized_sum_absolute_differences,
     sum_squared_differences,
     normalized_sum_squared_differences
-=======
-    fast_correlation,
     full_frame_correlation,
     optimal_fft_size,
     correlate_library_from_dict
->>>>>>> d39aa489
 )
 
 
