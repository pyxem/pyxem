--- conflicted
+++ resolved
@@ -1,9 +1,5 @@
 name = "pyxem"
-<<<<<<< HEAD
-version = "0.12.3"
-=======
 version = "0.13.0-dev"
->>>>>>> 1153314d
 author = "Duncan Johnstone, Phillip Crout, Magnus Nord"
 copyright = "Copyright 2016-2020, The pyXem Developers"
 credits = [
