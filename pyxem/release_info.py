name = "pyxem"
<<<<<<< HEAD
version = "0.12.0dev"
author = "Duncan Johnstone, Phillip Crout, Magnus Nord"
copyright = "Copyright 2017-2020, The pyXem Developers"
=======
version = "0.11.0"
author = "Duncan Johnstone, Phillip Crout"
copyright = "copyright 2017-2020, the pyxem developers"
>>>>>>> 04854461
credits = [
    "Duncan Johnstone",
    "Phillip Crout",
    "Magnus Nord",
    "Joonatan Laulainen",
    "Simon Høgås",
    "Ben Martineau",
    "Tina Bergh",
    "Stef Smeets",
    "Carter Francis",
    "Eirik Opheim",
    "Eric Prestat",
    "Sean Collins",
    "Mohsen Danaie",
    "Tom Furnival",
    "Håkon Wiik Ånes",
    "Tiarnan Doherty",
    "Affan Iqbal",
    "Jedrzej Morzy",
    "Tomas Ostasevicius",
    "Rob Tovey",
    "Matt von Lany",
    "Tim Poon",
    "Endre Jacobsen",
]
license = "GPLv3"
maintainer = "Duncan Johnstone, Phillip Crout, Magnus Nord"
email = "pyxem.team@gmail.com"
status = "development"<|MERGE_RESOLUTION|>--- conflicted
+++ resolved
@@ -1,13 +1,7 @@
 name = "pyxem"
-<<<<<<< HEAD
 version = "0.12.0dev"
 author = "Duncan Johnstone, Phillip Crout, Magnus Nord"
 copyright = "Copyright 2017-2020, The pyXem Developers"
-=======
-version = "0.11.0"
-author = "Duncan Johnstone, Phillip Crout"
-copyright = "copyright 2017-2020, the pyxem developers"
->>>>>>> 04854461
 credits = [
     "Duncan Johnstone",
     "Phillip Crout",
