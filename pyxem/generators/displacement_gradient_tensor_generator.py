--- conflicted
+++ resolved
@@ -58,25 +58,16 @@
     D = strained_vectors.map(get_single_DisplacementGradientTensor,
                              Vu=unstrained_vectors, inplace=False)
 
-<<<<<<< HEAD
-    D = strained_vectors.map(get_single_DisplacementGradientTensor, Vu=unstrained_vectors, inplace=False)
-=======
->>>>>>> fc543448
     return DisplacementGradientMap(D)
 
 
 def get_single_DisplacementGradientTensor(Vs, Vu=None):
-<<<<<<< HEAD
-    """
-    Calculates the displacement gradient tensor by relating two pairs of vectors
-=======
     """Calculates the displacement gradient tensor from a pairs of vectors by
     determining the 2 x 2 matrix, :math:`\\mathbf(L)`, that maps unstrained
     vectors, Vu, onto strained vectors, Vs, using the np.lingalg.inv() function
     to find :math:`\\mathbf(L)` that satisfies :math:`Vs = \\mathbf(L) Vu`.
 
     The transformation is returned as a 3 x 3 displacement gradient tensor.
->>>>>>> fc543448
 
     Parameters
     ----------
@@ -97,12 +88,6 @@
     get_DisplacementGradientMap()
 
     """
-<<<<<<< HEAD
-
-    L = np.matmul(Vs, np.linalg.inv(Vu))
-    D = np.eye(3)
-    D[0:2, 0:2] = L
-=======
     # Take transpose to ensure conventions obeyed.
     Vs, Vu = Vs.T, Vu.T
     # Perform matrix multiplication to calculate 2 x 2 L-matrix.
@@ -111,5 +96,4 @@
     D = np.eye(3)
     D[0:2, 0:2] = L
 
->>>>>>> fc543448
     return D