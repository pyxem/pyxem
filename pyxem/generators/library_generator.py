# -*- coding: utf-8 -*-
# Copyright 2017-2019 The pyXem developers
#
# This file is part of pyXem.
#
# pyXem is free software: you can redistribute it and/or modify
# it under the terms of the GNU General Public License as published by
# the Free Software Foundation, either version 3 of the License, or
# (at your option) any later version.
#
# pyXem is distributed in the hope that it will be useful,
# but WITHOUT ANY WARRANTY; without even the implied warranty of
# MERCHANTABILITY or FITNESS FOR A PARTICULAR PURPOSE.  See the
# GNU General Public License for more details.
#
# You should have received a copy of the GNU General Public License
# along with pyXem.  If not, see <http://www.gnu.org/licenses/>.

"""Diffraction pattern library generator and associated tools.
"""

import numpy as np
import itertools
from tqdm import tqdm
from transforms3d.euler import euler2mat
import diffpy.structure

from pyxem.libraries.diffraction_library import DiffractionLibrary
from pyxem.libraries.vector_library import DiffractionVectorLibrary

from pyxem.utils.sim_utils import get_points_in_sphere
from pyxem.utils.sim_utils import simulate_rotated_structure
from pyxem.utils.vector_utils import get_angle_cartesian


class DiffractionLibraryGenerator(object):
    """Computes a library of electron diffraction patterns for specified atomic
    structures and orientations.
    """

    def __init__(self, electron_diffraction_calculator):
        """Initialises the generator with a diffraction calculator.

        Parameters
        ----------
        electron_diffraction_calculator : :class:`DiffractionGenerator`
            The calculator used to simulate diffraction patterns.
        """
        self.electron_diffraction_calculator = electron_diffraction_calculator

    def get_diffraction_library(self,
                                structure_library,
                                calibration,
                                reciprocal_radius,
                                half_shape,
                                with_direct_beam=True):
        """Calculates a dictionary of diffraction data for a library of crystal
        structures and orientations.

        Each structure in the structure library is rotated to each associated
        orientation and the diffraction pattern is calculated each time.

        Angles must be in the Euler representation (Z,X,Z) and in degrees

        Parameters
        ----------
        structure_library : pyxem:StructureLibrary Object
            Dictionary of structures and associated orientations for which
            electron diffraction is to be simulated.
        calibration : float
            The calibration of experimental data to be correlated with the
            library, in reciprocal Angstroms per pixel.
        reciprocal_radius : float
            The maximum g-vector magnitude to be included in the simulations.
        half_shape : tuple
            The half shape of the target patterns, for 144x144 use (72,72) etc
        with_direct_beam : bool
            Include the direct beam in the library.

        Returns
        -------
        diffraction_library : :class:`DiffractionLibrary`
            Mapping of crystal structure and orientation to diffraction data
            objects.

        """
        # Define DiffractionLibrary object to contain results
        diffraction_library = DiffractionLibrary()
        # The electron diffraction calculator to do simulations
        diffractor = self.electron_diffraction_calculator
        # Iterate through phases in library.
        for phase_name in structure_library.struct_lib.keys():
            phase_diffraction_library = dict()
<<<<<<< HEAD
            structure = structure_library.struct_lib[key][0]
            a, b, c, alpha, beta, gamma = structure.lattice.abcABG()
            orientations = structure_library.struct_lib[key][1]
            # Iterate through orientations of each phase.
            for orientation in tqdm(orientations, leave=False):
                _orientation = np.deg2rad(orientation)
                matrix = euler2mat(_orientation[0],
                                   _orientation[1],
                                   _orientation[2], 'rzxz')

                latt_rot = diffpy.structure.lattice.Lattice(a, b, c,
                                                            alpha, beta, gamma,
                                                            baserot=matrix)

                # Don't change the original structure
                structure_rotated = diffpy.structure.Structure(structure)
                structure_rotated.placeInLattice(latt_rot)

                # Calculate electron diffraction for rotated structure
                data = diffractor.calculate_ed_data(structure_rotated,
                                                    reciprocal_radius,
                                                    with_direct_beam)
=======
            structure = structure_library.struct_lib[phase_name][0]
            orientations = structure_library.struct_lib[phase_name][1]

            num_orientations = len(orientations)
            simulations = np.empty(num_orientations, dtype='object')
            pixel_coords = np.empty(num_orientations, dtype='object')
            intensities = np.empty(num_orientations, dtype='object')
            # Iterate through orientations of each phase.
            for i, orientation in enumerate(tqdm(orientations, leave=False)):
                matrix = euler2mat(*np.deg2rad(orientation), 'rzxz')
                simulation = simulate_rotated_structure(diffractor, structure, matrix, reciprocal_radius, with_direct_beam)

>>>>>>> fb3ddee9
                # Calibrate simulation
                simulation.calibration = calibration
                pixel_coordinates = np.rint(
                    simulation.calibrated_coordinates[:, :2] + half_shape).astype(int)

                # Construct diffraction simulation library
                simulations[i] = simulation
                pixel_coords[i] = pixel_coordinates
                intensities[i] = simulation.intensities

            diffraction_library[phase_name] = {
                'simulations': simulations,
                'orientations': orientations,
                'pixel_coords': pixel_coords,
                'intensities': intensities,
            }

        # Pass attributes to diffraction library from structure library.
        diffraction_library.identifiers = structure_library.identifiers
        diffraction_library.structures = structure_library.structures
        diffraction_library.diffraction_generator = diffractor
        diffraction_library.reciprocal_radius = reciprocal_radius
        diffraction_library.with_direct_beam = with_direct_beam

        return diffraction_library


class VectorLibraryGenerator(object):
    """Computes a library of diffraction vectors and pairwise inter-vector
    angles for a specified StructureLibrary.
    """

    def __init__(self, structure_library):
        """Initialises the library with a diffraction calculator.

        Parameters
        ----------
        structure_library : :class:`StructureLibrary`
            The StructureLibrary defining structures to be
        """
        self.structures = structure_library

    def get_vector_library(self,
                           reciprocal_radius):
        """Calculates a library of diffraction vectors and pairwise inter-vector
        angles for a library of crystal structures.

        Parameters
        ----------
        reciprocal_radius : float
            The maximum g-vector magnitude to be included in the library.

        Returns
        -------
        vector_library : :class:`DiffractionVectorLibrary`
            Mapping of phase identifier to a numpy array with entries in the
            form: [hkl1, hkl2, len1, len2, angle] ; lengths are in reciprocal
            Angstroms and angles are in radians.

        """
        # Define DiffractionVectorLibrary object to contain results
        vector_library = DiffractionVectorLibrary()
        # Get structures from structure library
        structure_library = self.structures.struct_lib
        # Iterate through phases in library.
        for phase_name in structure_library.keys():
            # Get diffpy.structure object associated with phase
            structure = structure_library[phase_name][0]
            # Get reciprocal lattice points within reciprocal_radius
            recip_latt = structure.lattice.reciprocal()
            indices, coordinates, distances = get_points_in_sphere(
                recip_latt,
                reciprocal_radius)

            # Iterate through all pairs calculating interplanar angle
            phase_vector_pairs = []
            for comb in itertools.combinations(np.arange(len(indices)), 2):
                i, j = comb[0], comb[1]
                # Specify hkls and lengths associated with the crystal structure.
                # TODO: This should be updated to reflect systematic absences
                if np.count_nonzero(coordinates[i]) == 0 or np.count_nonzero(coordinates[j]) == 0:
                    continue  # Ignore combinations including [000]
                hkl1 = indices[i]
                hkl2 = indices[j]
                len1 = distances[i]
                len2 = distances[j]
                if len1 < len2:  # Keep the longest first
                    hkl1, hkl2 = hkl2, hkl1
                    len1, len2 = len1, len2
                angle = get_angle_cartesian(coordinates[i], coordinates[j])
                phase_vector_pairs.append(np.array([hkl1, hkl2, len1, len2, angle]))
            vector_library[phase_name] = np.array(phase_vector_pairs)

        # Pass attributes to diffraction library from structure library.
        vector_library.identifiers = self.structures.identifiers
        vector_library.structures = self.structures.structures

        return vector_library<|MERGE_RESOLUTION|>--- conflicted
+++ resolved
@@ -91,30 +91,6 @@
         # Iterate through phases in library.
         for phase_name in structure_library.struct_lib.keys():
             phase_diffraction_library = dict()
-<<<<<<< HEAD
-            structure = structure_library.struct_lib[key][0]
-            a, b, c, alpha, beta, gamma = structure.lattice.abcABG()
-            orientations = structure_library.struct_lib[key][1]
-            # Iterate through orientations of each phase.
-            for orientation in tqdm(orientations, leave=False):
-                _orientation = np.deg2rad(orientation)
-                matrix = euler2mat(_orientation[0],
-                                   _orientation[1],
-                                   _orientation[2], 'rzxz')
-
-                latt_rot = diffpy.structure.lattice.Lattice(a, b, c,
-                                                            alpha, beta, gamma,
-                                                            baserot=matrix)
-
-                # Don't change the original structure
-                structure_rotated = diffpy.structure.Structure(structure)
-                structure_rotated.placeInLattice(latt_rot)
-
-                # Calculate electron diffraction for rotated structure
-                data = diffractor.calculate_ed_data(structure_rotated,
-                                                    reciprocal_radius,
-                                                    with_direct_beam)
-=======
             structure = structure_library.struct_lib[phase_name][0]
             orientations = structure_library.struct_lib[phase_name][1]
 
@@ -127,7 +103,6 @@
                 matrix = euler2mat(*np.deg2rad(orientation), 'rzxz')
                 simulation = simulate_rotated_structure(diffractor, structure, matrix, reciprocal_radius, with_direct_beam)
 
->>>>>>> fb3ddee9
                 # Calibrate simulation
                 simulation.calibration = calibration
                 pixel_coordinates = np.rint(
