# -*- coding: utf-8 -*-
# Copyright 2017-2018 The pyXem developers
#
# This file is part of pyXem.
#
# pyXem is free software: you can redistribute it and/or modify
# it under the terms of the GNU General Public License as published by
# the Free Software Foundation, either version 3 of the License, or
# (at your option) any later version.
#
# pyXem is distributed in the hope that it will be useful,
# but WITHOUT ANY WARRANTY; without even the implied warranty of
# MERCHANTABILITY or FITNESS FOR A PARTICULAR PURPOSE.  See the
# GNU General Public License for more details.
#
# You should have received a copy of the GNU General Public License
# along with pyXem.  If not, see <http://www.gnu.org/licenses/>.

import math

import numpy as np
from scipy.constants import h, m_e, e, c, pi
import collections

from .atomic_scattering_params import ATOMIC_SCATTERING_PARAMS

from pyxem.signals.electron_diffraction import ElectronDiffraction


def get_electron_wavelength(accelerating_voltage):
    """Calculates the (relativistic) electron wavelength in Angstroms
    for a given accelerating voltage in kV.

    Evaluates

    Parameters
    ----------
    accelerating_voltage : float
        The accelerating voltage in kV.

    Returns
    -------
    wavelength : float
        The relativistic electron wavelength in Angstroms.

    """
    E = accelerating_voltage*1e3
    wavelength = h / math.sqrt(2 * m_e * e * E *\
                               (1 + (e / (2 * m_e * c * c)) * E))*1e10
    return wavelength


def get_interaction_constant(accelerating_voltage):
    """Calculates the interaction constant, sigma, for a given
    acelerating voltage.

    Evaluates

    Parameters
    ----------
    accelerating_voltage : float
        The accelerating voltage in V.

    Returns
    -------
    sigma : float
        The relativistic electron wavelength in m.

    """
    E = accelerating_voltage
    wavelength = get_electron_wavelength(accelerating_voltage)
    sigma = (2 * pi * (m_e + e * E))

    return sigma


def get_unique_families(hkls):
    """ Get unique families of Miller indices.

    Parameters
    ----------
    hkls ([h, k, l]): List of Miller indices.

    Returns
    -------
    {hkl: multiplicity}: A dict with unique hkl and multiplicity.
    """
    def is_perm(hkl1, hkl2):
        h1 = np.abs(hkl1)
        h2 = np.abs(hkl2)
        return all([i == j for i, j in zip(sorted(h1), sorted(h2))])

    unique = collections.defaultdict(list)
    for hkl1 in hkls:
        found = False
        for hkl2 in unique.keys():
            if is_perm(hkl1, hkl2):
                found = True
                unique[hkl2].append(hkl1)
                break
        if not found:
            unique[hkl1].append(hkl1)

    pretty_unique = {}
    for k, v in unique.items():
        pretty_unique[sorted(v)[-1]] = len(v)

    return pretty_unique

<<<<<<< HEAD
def get_vectorized_list_for_atomic_scattering_factors(structure,debye_waller_factors):
    """
    Create a flattened array of coeffs, fcoords and occus for vectorized
    computation of atomic scattering factors later. Note that these are not
    necessarily the same size as the structure as each partially occupied
    specie occupies its own position in the flattened array.

    For primarily for internal use
    """

    coeffs,fcoords,occus,dwfactors = [],[],[],[]

    for site in structure:
        c = ATOMIC_SCATTERING_PARAMS[site.element]
        coeffs.append(c)
        dwfactors.append(debye_waller_factors.get(site.element, 0))
        fcoords.append(site.xyz)
        occus.append(site.occupancy)

    coeffs = np.array(coeffs)
    fcoords = np.array(fcoords)
    occus = np.array(occus)
    dwfactors = np.array(dwfactors)

    return coeffs,fcoords,occus,dwfactors

=======
def get_interplanar_angle(structure, hkl1, hkl2, degrees=False):
    """Calculate the angle between two crystallogrpahic planes or reciprocal
    lattice vectors.
    Parameters
    ----------
    structure : Structure
        The structure for which to calculate the interplanar angle.
    hkl1 : list
        Miller indices of first plane.
    hkl2 : list
        Miller indices of second plane.
    degrees : bool
        If True, angle returned in degrees, else angle returned in radians.
    Returns
    -------
    phi : float
        The inter-planar angle.
    """
    #define lattice in real and reciprocal space
    l = structure.lattice
    rl = l.reciprocal_lattice_crystallographic
    #calculate real space interplanar spacings
    d1 = l.d_hkl(hkl1)
    d2 = l.d_hkl(hkl2)
    #separate h, k, l for angle calculation
    h1, k1, l1 = hkl1[0], hkl1[1], hkl1[2]
    h2, k2, l2 = hkl2[0], hkl2[1], hkl2[2]
    #specify reciprocal basis vector angles in radians
    alpha = radians(rl.alpha)
    beta = radians(rl.beta)
    gamma = radians(rl.gamma)
    #evaluate two parts of angle calculation
    x = h1 * h2 * rl.a**2 + k1 * k2 * rl.b**2 + l1 * l2 * rl.c**2
    y = (k1 * l2 + l1 * k2) * rl.b * rl.c * cos(alpha) + (h1 * l2 + l1 * h2) * rl.a * rl.c * cos(beta) + (h1 * k2 + k1 * h2) * rl.a * rl.b * cos(gamma)
    cos_phi = d1 * d2 * (x + y)
    #to avoid acos failing due to numerical precision
    if np.isclose(cos_phi, 1): cos_phi = 1
    if np.isclose(cos_phi, -1): cos_phi = -1
    #calculate angle
    phi = acos(cos_phi)
    #convert answer to degrees and return
    if degrees==True:
        phi = math.degrees(phi)
return phi
>>>>>>> 11a8be3c

def get_kinematical_intensities(structure,
                                g_indices,
                                g_hkls,
                                excitation_error,
                                maximum_excitation_error,
                                debye_waller_factors):
    """Calculates peak intensities.

    The peak intensity is a combination of the structure factor for a given
    peak and the position the Ewald sphere intersects the relrod. In this
    implementation, the intensity scales linearly with proximity.

    Parameters
    ----------
    structure : Structure
        The structure for which to derive the structure factors.
    indices : array-like
        The fractional coordinates of the peaks for which to calculate the
        structure factor.
    proximities : array-like
        The distances between the Ewald sphere and the peak centres.

    Returns
    -------
    peak_intensities : array-like
        The intensities of the peaks.

    """
    coeffs,fcoords,occus,dwfactors = get_vectorized_list_for_atomic_scattering_factors(structure=structure,debye_waller_factors=debye_waller_factors)

    # Store array of s^2 values since used multiple times.
    s2s = (g_hkls / 2) ** 2

    # Create array containing atomic scattering factors.
    fss = []
    for s2 in s2s:
        fs = np.sum(coeffs[:, :, 0] * np.exp(-coeffs[:, :, 1] * s2), axis=1)
        fss.append(fs)
    fss = np.array(fss)

    # Calculate structure factors for all excited g-vectors.
    f_hkls = []
    for n in np.arange(len(g_indices)):
        g = g_indices[n]
        fs = fss[n]
        dw_correction = np.exp(-dwfactors * s2s[n])
        f_hkl = np.sum(fs * occus * np.exp(2j * np.pi * np.dot(fcoords, g))
                       * dw_correction)
        f_hkls.append(f_hkl)
    f_hkls = np.array(f_hkls)

    # Define an intensity scaling that is linear with distance from Ewald sphere
    # along the beam direction.
    shape_factor = 1 - (excitation_error / maximum_excitation_error)

    # Calculate the peak intensities from the structure factor and excitation
    # error.
    peak_intensities = (f_hkls * f_hkls.conjugate()).real * shape_factor
    return peak_intensities


def simulate_kinematic_scattering(atomic_coordinates,
                                  element,
                                  accelerating_voltage,
                                  simulation_size=256,
                                  max_k=1.5,
                                  illumination='plane_wave',
                                  sigma=20):
    """Simulate electron scattering from arrangement of atoms comprising one
    elemental species.

    Parameters
    ----------
    atomic_coordinates : array
        Array specifying atomic coordinates in structure.
    element : string
        Element symbol, e.g. "C".
    accelerating_voltage : float
        Accelerating voltage in keV.
    simulation_size : int
        Simulation size, n, specifies the n x n array size for
        the simulation calculation.
    max_k : float
        Maximum scattering vector magnitude in reciprocal angstroms.
    illumination = string
        Either 'plane_wave' or 'gaussian_probe' illumination

    Returns
    -------
    simulation : ElectronDiffraction
        ElectronDiffraction simulation.
    """
    #Get atomic scattering parameters for specified element.
    c = np.array(ATOMIC_SCATTERING_PARAMS[element])
    #Calculate electron wavelength for given keV.
    wavelength = get_electron_wavelength(accelerating_voltage)

    #Define a 2D array of k-vectors at which to evaluate scattering.
    l = np.linspace(-max_k, max_k, simulation_size)
    kx, ky = np.meshgrid(l, l)

    #Convert 2D k-vectors into 3D k-vectors accounting for Ewald sphere.
    k = np.array((kx, ky, (wavelength / 2) * (kx ** 2 + ky **2)))

    #Calculate scatering angle squared for each k-vector.
    s2s = (np.linalg.norm(k, axis=0) / 2) ** 2

    #Evaluate atomic scattering factor.
    fs = np.zeros_like(s2s)
    for i in np.arange(4):
        fs = fs + (c[i][0] * np.exp(-c[i][1] * s2s))

    #Evaluate scattering from all atoms
    scattering = np.zeros_like(s2s)
    if illumination == 'plane_wave':
        for r in atomic_coordinates:
            scattering = scattering + (fs * np.exp(np.dot(k.T, r) * np.pi * 2j))
    elif illumination == 'gaussian_probe':
        for r in atomic_coordinates:
            probe = (1 / (np.sqrt(2*np.pi)*sigma))*np.exp((-np.abs(((r[0]**2) - (r[1]**2))))/(4*sigma**2))
            scattering = scattering + (probe * fs * np.exp(np.dot(k.T, r) * np.pi * 2j))
    else:
        raise ValueError("User specified illumination not defined.")

    #Calculate intensity
    intensity  = (scattering * scattering.conjugate()).real

    return ElectronDiffraction(intensity)


def peaks_from_best_template(single_match_result,phase,library):
    """ Takes a match_result object and return the associated peaks, to be used with
    in combination with map.

    Example : peaks= match_results.map(peaks_from_best_template,phase=phase,library=library)

    phase : list
        of keys to library, should be the same as passed to IndexationGenerator.correlate()

    library : nested dictionary containing keys of [phase][rotation]
    """

    best_fit = single_match_result[np.argmax(single_match_result[:,4])]
    _phase = phase[int(best_fit[0])]
    pattern = library.get_library_entry(phase=_phase,angle=(best_fit[1],best_fit[2],best_fit[3]))['Sim']
    peaks = pattern.coordinates[:,:2] #cut z
    return peaks

def get_points_in_sphere(reciprocal_lattice,reciprocal_radius):
    """
    Finds all reciprocal lattice points inside a given reciprocal sphere. Utilised
    within the DifractionGenerator.

    Inputs:  reciprocal_lattice : Diffy Lattice Object
             reciprocal_radius  : float

    Returns: np.arrays(): spot_indicies, spot_coords, spot_distances
             Note that spot_coords are the cartesian basis.

    """

    a,b,c = reciprocal_lattice.a,reciprocal_lattice.b,reciprocal_lattice.c
    h_max = np.ceil(reciprocal_radius/a)
    k_max = np.ceil(reciprocal_radius/b)
    l_max = np.ceil(reciprocal_radius/c)
    from itertools import product
    h_list = np.arange(-h_max,h_max+1)
    k_list = np.arange(-k_max,k_max+1)
    l_list = np.arange(-l_max,l_max+1)
    potential_points = np.asarray(list(product(h_list,k_list,l_list)))
    in_sphere = np.abs(reciprocal_lattice.dist(potential_points,[0,0,0])) < reciprocal_radius
    spot_indicies = potential_points[in_sphere]
    spot_coords = reciprocal_lattice.cartesian(spot_indicies)
    spot_distances = reciprocal_lattice.dist(spot_indicies,[0,0,0])

    return spot_indicies,spot_coords,spot_distances

def is_lattice_hexagonal(latt):
    """
    Attempts to determine if a lattice belongs
    to a hexagonal crystal. Will also return true
    for trigonal systems
    """
    truth_list = []
    truth_list.append(latt.a==latt.b)
    truth_list.append(latt.alpha == 90)
    truth_list.append(latt.beta == 90)
    truth_list.append(latt.gamma == 120)
    return len(truth_list) == np.sum(truth_list)<|MERGE_RESOLUTION|>--- conflicted
+++ resolved
@@ -107,7 +107,6 @@
 
     return pretty_unique
 
-<<<<<<< HEAD
 def get_vectorized_list_for_atomic_scattering_factors(structure,debye_waller_factors):
     """
     Create a flattened array of coeffs, fcoords and occus for vectorized
@@ -134,7 +133,6 @@
 
     return coeffs,fcoords,occus,dwfactors
 
-=======
 def get_interplanar_angle(structure, hkl1, hkl2, degrees=False):
     """Calculate the angle between two crystallogrpahic planes or reciprocal
     lattice vectors.
@@ -178,8 +176,7 @@
     #convert answer to degrees and return
     if degrees==True:
         phi = math.degrees(phi)
-return phi
->>>>>>> 11a8be3c
+    return phi
 
 def get_kinematical_intensities(structure,
                                 g_indices,
