--- conflicted
+++ resolved
@@ -17,11 +17,6 @@
 # along with pyXem.  If not, see <http://www.gnu.org/licenses/>.
 
 import math
-<<<<<<< HEAD
-from decimal import Decimal, ROUND_HALF_UP
-from math import radians, sin, cos, acos
-=======
->>>>>>> ba40d720
 
 import numpy as np
 from scipy.constants import h, m_e, e, c, pi
