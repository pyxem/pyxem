# -*- coding: utf-8 -*-
# Copyright 2017-2018 The pyXem developers
#
# This file is part of pyXem.
#
# pyXem is free software: you can redistribute it and/or modify
# it under the terms of the GNU General Public License as published by
# the Free Software Foundation, either version 3 of the License, or
# (at your option) any later version.
#
# pyXem is distributed in the hope that it will be useful,
# but WITHOUT ANY WARRANTY; without even the implied warranty of
# MERCHANTABILITY or FITNESS FOR A PARTICULAR PURPOSE.  See the
# GNU General Public License for more details.
#
# You should have received a copy of the GNU General Public License
# along with pyXem.  If not, see <http://www.gnu.org/licenses/>.

import math

import numpy as np
from scipy.constants import h, m_e, e, c, pi
import collections

from .atomic_scattering_params import ATOMIC_SCATTERING_PARAMS
from .lobato_scattering_params import ATOMIC_SCATTERING_PARAMS_LOBATO
from pyxem.signals.electron_diffraction import ElectronDiffraction
from pyxem.utils.vector_utils import get_angle_cartesian
from transforms3d.axangles import axangle2mat
from transforms3d.euler import mat2euler
from transforms3d.quaternions import mat2quat, rotate_vector


def get_electron_wavelength(accelerating_voltage):
    """Calculates the (relativistic) electron wavelength in Angstroms for a
    given accelerating voltage in kV.

    Parameters
    ----------
    accelerating_voltage : float
        The accelerating voltage in kV.

    Returns
    -------
    wavelength : float
        The relativistic electron wavelength in Angstroms.

    """
    E = accelerating_voltage * 1e3
    wavelength = h / math.sqrt(2 * m_e * e * E *
                               (1 + (e / (2 * m_e * c * c)) * E)) * 1e10
    return wavelength


def get_interaction_constant(accelerating_voltage):
    """Calculates the interaction constant, sigma, for a given
    acelerating voltage.

    Evaluates

    Parameters
    ----------
    accelerating_voltage : float
        The accelerating voltage in V.

    Returns
    -------
    sigma : float
        The relativistic electron wavelength in m.

    """
    E = accelerating_voltage
    wavelength = get_electron_wavelength(accelerating_voltage)
    sigma = (2 * pi * (m_e + e * E))

    return sigma


def get_unique_families(hkls):
    """Returns unique families of Miller indices, which must be permutations of
    each other.

    Parameters
    ----------
    hkls : list
        List of Miller indices ([h, k, l])

    Returns
    -------
    pretty_unique : dictionary
        A dict with unique hkl and multiplicity {hkl: multiplicity}.
    """
    def is_perm(hkl1, hkl2):
        h1 = np.abs(hkl1)
        h2 = np.abs(hkl2)
        return all([i == j for i, j in zip(sorted(h1), sorted(h2))])

    unique = collections.defaultdict(list)
    for hkl1 in hkls:
        found = False
        for hkl2 in unique.keys():
            if is_perm(hkl1, hkl2):
                found = True
                unique[hkl2].append(hkl1)
                break
        if not found:
            unique[hkl1].append(hkl1)

    pretty_unique = {}
    for k, v in unique.items():
        pretty_unique[sorted(v)[-1]] = len(v)

    return pretty_unique


def get_vectorized_list_for_atomic_scattering_factors(structure,
                                                      debye_waller_factors,
                                                      scattering_params):
    """ Create a flattened array of coeffs, fcoords and occus for vectorized
    computation of atomic scattering factors.

    Note: The dimensions of the returned objects are not necessarily the same
    size as the number of atoms in the structure as each partially occupied
    specie occupies its own position in the flattened array.


    Parameters
    ----------
    structure : diffpy.structure
        The atomic structure for which scattering factors are required.
    debye_waller_factors : list
        List of Debye-Waller factors for atoms in structure.

    Returns
    -------
    coeffs : np.array()
        Coefficients of atomic scattering factor parameterization for each atom.
    fcoords : np.array()
        Fractional coordinates of each atom in structure.
    occus : np.array()
        Occupancy of each atomic site.
    dwfactors : np.array()
        Debye-Waller factors for each atom in the structure.
    """

    coeffs, fcoords, occus, dwfactors = [], [], [], []

    if scattering_params == 'lobato':
        scattering_params_dict = ATOMIC_SCATTERING_PARAMS_LOBATO
    elif scattering_params == 'xtables':
        scattering_params_dict = ATOMIC_SCATTERING_PARAMS
    else:
        raise NotImplementedError("The scattering parameters `{}` are not implemented. "
                                  "See documentation for available "
                                  "implementations.".format(scattering_params))

    for site in structure:
        c = scattering_params_dict[site.element]
        coeffs.append(c)
        dwfactors.append(debye_waller_factors.get(site.element, 0))
        fcoords.append(site.xyz)
        occus.append(site.occupancy)

    coeffs = np.array(coeffs)
    fcoords = np.array(fcoords)
    occus = np.array(occus)
    dwfactors = np.array(dwfactors)

    return coeffs, fcoords, occus, dwfactors


def get_kinematical_intensities(structure,
                                g_indices,
                                g_hkls,
                                excitation_error,
                                maximum_excitation_error,
                                debye_waller_factors,
                                scattering_params='lobato'):
    """Calculates peak intensities.

    The peak intensity is a combination of the structure factor for a given
    peak and the position the Ewald sphere intersects the relrod. In this
    implementation, the intensity scales linearly with proximity.

    Parameters
    ----------
    structure : Structure
        The structure for which to derive the structure factors.
    indices : array-like
        The fractional coordinates of the peaks for which to calculate the
        structure factor.
    proximities : array-like
        The distances between the Ewald sphere and the peak centres.

    Returns
    -------
    peak_intensities : array-like
        The intensities of the peaks.

    """
    coeffs, fcoords, occus, dwfactors = get_vectorized_list_for_atomic_scattering_factors(
        structure=structure, debye_waller_factors=debye_waller_factors,
        scattering_params=scattering_params)

    # Store array of s^2 values since used multiple times.
    s2s = (g_hkls / 2) ** 2

    # Create array containing atomic scattering factors.
    fss = []
    if scattering_params == 'lobato':
        for g in g_hkls:
            fs = np.sum((coeffs[:, :, 0] * (2 + coeffs[:, :, 1] * g**2) *
                         np.divide(1, np.square(1 + coeffs[:, :, 1] * g**2))), axis=1)
            fss.append(fs)
        fss = np.array(fss)
    elif scattering_params == 'xtables':
        for s2 in s2s:
            fs = np.sum(coeffs[:, :, 0] * np.exp(-coeffs[:, :, 1] * s2), axis=1)
            fss.append(fs)
        fss = np.array(fss)

    # Change the coordinate system of fcoords to align with that of g_indices
    fcoords = np.dot(fcoords, np.linalg.inv(np.dot(structure.lattice.stdbase,
                                                   structure.lattice.recbase)))

    # Calculate structure factors for all excited g-vectors.
    f_hkls = []
    for n in np.arange(len(g_indices)):
        g = g_indices[n]
        fs = fss[n]
        dw_correction = np.exp(-dwfactors * s2s[n])
        f_hkl = np.sum(fs * occus * np.exp(2j * np.pi * np.dot(fcoords, g))
                       * dw_correction)
        f_hkls.append(f_hkl)
    f_hkls = np.array(f_hkls)

    # Define an intensity scaling that is linear with distance from Ewald sphere
    # along the beam direction.
    shape_factor = 1 - (excitation_error / maximum_excitation_error)

    # Calculate the peak intensities from the structure factor and excitation
    # error.
    peak_intensities = (f_hkls * f_hkls.conjugate()).real * shape_factor
    return peak_intensities


def simulate_kinematic_scattering(atomic_coordinates,
                                  element,
                                  accelerating_voltage,
                                  simulation_size=256,
                                  max_k=1.5,
                                  illumination='plane_wave',
                                  sigma=20,
                                  scattering_params='lobato'):
    """Simulate electron scattering from arrangement of atoms comprising one
    elemental species.

    Parameters
    ----------
    atomic_coordinates : array
        Array specifying atomic coordinates in structure.
    element : string
        Element symbol, e.g. "C".
    accelerating_voltage : float
        Accelerating voltage in keV.
    simulation_size : int
        Simulation size, n, specifies the n x n array size for
        the simulation calculation.
    max_k : float
        Maximum scattering vector magnitude in reciprocal angstroms.
    illumination = string
        Either 'plane_wave' or 'gaussian_probe' illumination

    Returns
    -------
    simulation : ElectronDiffraction
        ElectronDiffraction simulation.
    """
    # Get atomic scattering parameters for specified element.
    if scattering_params == 'lobato':
        c = np.array(ATOMIC_SCATTERING_PARAMS_LOBATO[element])
    elif scattering_params == 'xtables':
        c = np.array(ATOMIC_SCATTERING_PARAMS[element])
    else:
        raise NotImplementedError("The scattering parameters `{}` are not implemented. "
                                  "See documentation for available "
                                  "implementations.".format(scattering_params))
    # Calculate electron wavelength for given keV.
    wavelength = get_electron_wavelength(accelerating_voltage)

    # Define a 2D array of k-vectors at which to evaluate scattering.
    l = np.linspace(-max_k, max_k, simulation_size)
    kx, ky = np.meshgrid(l, l)

    # Convert 2D k-vectors into 3D k-vectors accounting for Ewald sphere.
    k = np.array((kx, ky, (wavelength / 2) * (kx ** 2 + ky ** 2)))

    # Calculate scatering angle squared for each k-vector.
    s2s = (np.linalg.norm(k, axis=0) / 2) ** 2
    gs = (np.linalg.norm(k, axis=0))

    # Evaluate atomic scattering factor.
    if scattering_params == 'lobato':
        fs = np.zeros_like(s2s)
        for i in np.arange(5):
            fs = (fs + c[i, 0] * (2 + c[i, 1] * gs**2) *
                  np.divide(1, np.square(1 + c[i, 1] * gs**2)))
    elif scattering_params == 'xtables':
        fs = np.zeros_like(s2s)
        for i in np.arange(5):
            fs = fs + (c[i][0] * np.exp(-c[i][1] * s2s))

    # Evaluate scattering from all atoms
    scattering = np.zeros_like(s2s)
    if illumination == 'plane_wave':
        for r in atomic_coordinates:
            scattering = scattering + (fs * np.exp(np.dot(k.T, r) * np.pi * 2j))
    elif illumination == 'gaussian_probe':
        for r in atomic_coordinates:
            probe = (1 / (np.sqrt(2 * np.pi) * sigma)) * \
                np.exp((-np.abs(((r[0]**2) - (r[1]**2)))) / (4 * sigma**2))
            scattering = scattering + (probe * fs * np.exp(np.dot(k.T, r) * np.pi * 2j))
    else:
        raise ValueError("User specified illumination not defined.")

    # Calculate intensity
    intensity = (scattering * scattering.conjugate()).real

    return ElectronDiffraction(intensity)


def peaks_from_best_template(single_match_result, phase, library):
    """ Takes a match_result object and return the associated peaks, to be used
    in combination with map().

    Parameters
    ----------
    single_match_result : TemplateMatchingResults
        An entry in a TemplateMatchingResults
    phase : list
        List of keys to library, as passed to IndexationGenerator.correlate()
    library : dictionary
        Nested dictionary containing keys of [phase][rotation]

    Returns
    -------
    peaks : array
        Coordinates of peaks in the matching results object in calibrated units.
    """
    best_fit = single_match_result[np.argmax(single_match_result[:, 2])]
    _phase = phase[int(best_fit[0])]
<<<<<<< HEAD
    pattern = library.get_library_entry(
        phase=_phase,
        angle=tuple(best_fit[1]))['Sim']
    peaks = pattern.coordinates[:, :2]  # cut z
    return peaks


def get_points_in_sphere(reciprocal_lattice, reciprocal_radius):
    """Finds all reciprocal lattice points inside a given reciprocal sphere.
    Utilised within the DiffractionGenerator.

    Parameters
    ----------
    reciprocal_lattice : diffpy.Structure.Lattice
        The crystal lattice for the structure of interest.
        TODO: Mention that it is the reciprocal lattice. Just take the structure and calculate from there?
    reciprocal_radius  : float
        The radius of the sphere in reciprocal space (units of reciprocal
        Angstroms) within which reciprocal lattice points are returned.

    Returns
    -------
    spot_indicies : numpy.array
        Miller indices of reciprocal lattice points in sphere.
    spot_coords : numpy.array
        Cartesian coordinates of reciprocal lattice points in sphere.
    spot_distances : numpy.array
        Distance of reciprocal lattice points in sphere from the origin.
    """
    a, b, c = reciprocal_lattice.a, reciprocal_lattice.b, reciprocal_lattice.c
    h_max = np.ceil(reciprocal_radius / a)
    k_max = np.ceil(reciprocal_radius / b)
    l_max = np.ceil(reciprocal_radius / c)
    from itertools import product
    h_list = np.arange(-h_max, h_max + 1)
    k_list = np.arange(-k_max, k_max + 1)
    l_list = np.arange(-l_max, l_max + 1)
    potential_points = np.asarray(list(product(h_list, k_list, l_list)))
    in_sphere = np.abs(reciprocal_lattice.dist(potential_points, [0, 0, 0])) < reciprocal_radius
    spot_indicies = potential_points[in_sphere]
    spot_coords = reciprocal_lattice.cartesian(spot_indicies)
    spot_distances = reciprocal_lattice.dist(spot_indicies, [0, 0, 0])

    return spot_indicies, spot_coords, spot_distances


def is_lattice_hexagonal(latt):
    """Determines if a diffpy lattice is hexagonal or trigonal.

    Parameters
    ----------
    latt : diffpy.Structure.lattice
        The diffpy lattice object to be determined as hexagonal or not.

    Returns
    -------
    is_true : bool
        True if hexagonal or trigonal.
    """
    truth_list = []
    truth_list.append(latt.a == latt.b)
    truth_list.append(latt.alpha == 90)
    truth_list.append(latt.beta == 90)
    truth_list.append(latt.gamma == 120)
    return len(truth_list) == np.sum(truth_list)


def transfer_navigation_axes(new_signal, old_signal):
    """ Transfers navigation axis calibrations from an old signal to a new
    signal produced from it by a method or a generator.

    Parameters
    ----------
    new_signal : Signal
        The product signal with undefined navigation axes.
    old_signal : Signal
        The parent signal with calibrated navigation axes.

    Returns
    -------
    new_signal : Signal
        The new signal with calibrated navigation axes.
    """
    try:
        x = new_signal.axes_manager.signal_axes[0]
        x.name = 'x'
        x.scale = old_signal.axes_manager.navigation_axes[0].scale
        x.units = 'nm'
    except IndexError:
        pass
        # Set calibration to same as signal for second navigation axis if there
    try:
        y = new_signal.axes_manager.signal_axes[1]
        y.name = 'y'
        y.scale = old_signal.axes_manager.navigation_axes[1].scale
        y.units = 'nm'
    except IndexError:
        pass

    return new_signal


def uvtw_to_uvw(uvtw):
    """Convert 4-index direction to a 3-index direction.

    Parameters
    ----------
    uvtw : array-like with 4 floats

    Returns
    -------
    uvw : tuple of 4 floats
    """
    u, v, t, w = uvtw
    u, v, w = 2 * u + v, 2 * v + u, w
    common_factor = math.gcd(math.gcd(u, v), w)
    return tuple((int(x / common_factor)) for x in (u, v, w))


def rotation_list_stereographic(structure, corner_a, corner_b, corner_c,
                                inplane_rotations, resolution):
    """Generate a rotation list covering the inverse pole figure specified by
    three corners in cartesian coordinates.

    Parameters
    ----------
    structure : diffpy.structure.Structure
        Structure for which to calculate the rotation list
    corner_a, corner_b, corner_c : tuple
        The three corners of the inverse pole figure, each given by three
        coordinates. The coordinate system is given by the structure lattice.
    resolution : float
        Angular resolution in radians of the generated rotation list.
    inplane_rotations : list
        List of angles in degrees for in-plane rotation of the diffraction
        pattern. This corresponds to the third Euler angle rotation. The
        rotation list will be generated for each of these angles, and combined.
        This should be done automatically, but by including all possible
        rotations in the rotation list, it becomes too large.

        To cover all inplane rotations, use e.g. np.linspace(0, 2*np.pi, 360)

    Returns
    -------
    rotation_list : numpy.array
        Rotations covering the inverse pole figure given as a of Euler angles in
        degrees. This `np.array` can be passed directly to pyxem.
    """
    # Convert the crystal directions to cartesian vectors and normalize
    if len(corner_a) == 4:
        corner_a = uvtw_to_uvw(corner_a)
    if len(corner_b) == 4:
        corner_b = uvtw_to_uvw(corner_b)
    if len(corner_c) == 4:
        corner_c = uvtw_to_uvw(corner_c)

    lattice = structure.lattice

    corner_a = np.dot(corner_a, lattice.stdbase)
    corner_b = np.dot(corner_b, lattice.stdbase)
    corner_c = np.dot(corner_c, lattice.stdbase)

    corner_a /= np.linalg.norm(corner_a)
    corner_b /= np.linalg.norm(corner_b)
    corner_c /= np.linalg.norm(corner_c)

    angle_a_to_b = get_angle_cartesian(corner_a, corner_b)
    angle_a_to_c = get_angle_cartesian(corner_a, corner_c)
    angle_b_to_c = get_angle_cartesian(corner_b, corner_c)
    axis_a_to_b = np.cross(corner_a, corner_b)
    axis_a_to_c = np.cross(corner_a, corner_c)

    # Input validation. The corners have to define a non-degenerate triangle
    if np.count_nonzero(axis_a_to_b) == 0:
        raise ValueError('Directions a and b are parallel')
    if np.count_nonzero(axis_a_to_c) == 0:
        raise ValueError('Directions a and c are parallel')

    rotations = []

    # Generate a list of theta_count evenly spaced angles theta_b in the range
    # [0, angle_a_to_b] and an equally long list of evenly spaced angles
    # theta_c in the range[0, angle_a_to_c].
    # Ensure that we keep the resolution also along the direction to the corner
    # b or c farthest away from a.
    theta_count = math.ceil(max(angle_a_to_b, angle_a_to_c) / resolution)
    for i, (theta_b, theta_c) in enumerate(
            zip(np.linspace(0, angle_a_to_b, theta_count),
                np.linspace(0, angle_a_to_c, theta_count))):
        # Define the corner local_b at a rotation theta_b from corner_a toward
        # corner_b on the circle surface. Similarly, define the corner local_c
        # at a rotation theta_c from corner_a toward corner_c.

        rotation_a_to_b = axangle2mat(axis_a_to_b, theta_b)
        rotation_a_to_c = axangle2mat(axis_a_to_c, theta_c)
        local_b = np.dot(rotation_a_to_b, corner_a)
        local_c = np.dot(rotation_a_to_c, corner_a)

        # Then define an axis and a maximum rotation to create a great cicle
        # arc between local_b and local_c. Ensure that this is not a degenerate
        # case where local_b and local_c are coincident.
        angle_local_b_to_c = get_angle_cartesian(local_b, local_c)
        axis_local_b_to_c = np.cross(local_b, local_c)
        if np.count_nonzero(axis_local_b_to_c) == 0:
            # Theta rotation ended at the same position. First position, might
            # be other cases?
            axis_local_b_to_c = corner_a
        axis_local_b_to_c /= np.linalg.norm(axis_local_b_to_c)

        # Generate points along the great circle arc with a distance defined by
        # resolution.
        phi_count_local = max(math.ceil(angle_local_b_to_c / resolution), 1)
        for j, phi in enumerate(
                np.linspace(0, angle_local_b_to_c, phi_count_local)):
            rotation_phi = axangle2mat(axis_local_b_to_c, phi)

            for k, psi in enumerate(inplane_rotations):
                # Combine the rotations. Order is important. The matrix is
                # applied from the left, and we rotate by theta first toward
                # local_b, then across the triangle toward local_c
                rotation = list(mat2euler(rotation_phi @ rotation_a_to_b, 'rzxz'))
                rotations.append(np.rad2deg([rotation[0], rotation[1], psi]))

    return np.unique(rotations, axis=0)
=======
    pattern = library.get_library_entry(phase=_phase,angle=(best_fit[1],best_fit[2],best_fit[3]))['Sim']
    peaks = pattern.coordinates[:,:2] #cut z
    return peaks

def _addnoise(x, alpha, mu, sigma):
    """Add Poisson-Gaussian noise to the data x

    Parameters
    ----------
    x : float
        The original data

    alpha : float
        Level of noise gain

    mu : float
        Level of noise offset

    sigma : float
        Level of Gaussian noise

    Returns
    -------
    y : float
        The corrupted data

    """
    y = alpha * np.random.poisson(x / alpha) + mu + sigma * np.random.randn()
    return y

def add_poisson_gaussian_noise(X, alpha, mu, sigma):
    """Add Poisson-Gaussian noise to the data X

    Parameters
    ----------
    X : array
        The data to be corrupted

    alpha : float
        Level of noise gain

    mu : float
        Level of noise offset

    sigma : float
        Level of Gaussian noise

    Returns
    -------
    Y : array
        The corrupted data

    """
    # Do some error checking
    if alpha < 0. or alpha > 1.:
        raise ValueError("alpha should be in range [0,1]")
    # Vectorize noise function
    addnoise = np.vectorize(_addnoise, otypes=[np.float])

    # Rescale to [0,1] range
    Xmax = np.amax(X)
    X = X / Xmax

    # Add noise
    Y = addnoise(X, alpha, mu, sigma)

    # Rescale to [0,1] range
    Y = Y + np.abs(np.amin(Y))

    # Rescale to X range
    Y = Xmax * Y / np.amax(Y)
    return Y

    def _gamma_noise_model(x, a, mu):
        """Calculates the expected variance of a pixel based on its value `x`"""
        return a * (x / mu) * np.exp(- x / mu)

    def add_parameterized_gamma_noise(self, a=75., mu=10.):
        """Adds noise based on a custom model to the data."""
        noise = np.random.normal(0., self._gamma_noise_model(self.data, a, mu)**0.5)
        original_dtype = self.data.dtype
        self.data = (
            self.data.astype(noise.dtype) + noise
        ).astype(original_dtype)
        self.events.data_changed.trigger(obj=self)
        
>>>>>>> 317475c8
<|MERGE_RESOLUTION|>--- conflicted
+++ resolved
@@ -349,7 +349,6 @@
     """
     best_fit = single_match_result[np.argmax(single_match_result[:, 2])]
     _phase = phase[int(best_fit[0])]
-<<<<<<< HEAD
     pattern = library.get_library_entry(
         phase=_phase,
         angle=tuple(best_fit[1]))['Sim']
@@ -574,10 +573,6 @@
                 rotations.append(np.rad2deg([rotation[0], rotation[1], psi]))
 
     return np.unique(rotations, axis=0)
-=======
-    pattern = library.get_library_entry(phase=_phase,angle=(best_fit[1],best_fit[2],best_fit[3]))['Sim']
-    peaks = pattern.coordinates[:,:2] #cut z
-    return peaks
 
 def _addnoise(x, alpha, mu, sigma):
     """Add Poisson-Gaussian noise to the data x
@@ -659,6 +654,4 @@
         self.data = (
             self.data.astype(noise.dtype) + noise
         ).astype(original_dtype)
-        self.events.data_changed.trigger(obj=self)
-        
->>>>>>> 317475c8
+        self.events.data_changed.trigger(obj=self)