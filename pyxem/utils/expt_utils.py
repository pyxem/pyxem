--- conflicted
+++ resolved
@@ -120,10 +120,6 @@
     radial_profile : array
         Radial profile of the diffraction pattern.
     """
-<<<<<<< HEAD
-=======
-
->>>>>>> 5093fb00
     center = ((z.shape[0]/2)-0.5,(z.shape[1]/2)-0.5) #geometric shape work, not 0 indexing
 
     if _USE_CY_RADIAL_PROFILE and cython:
@@ -407,23 +403,16 @@
     Converts peaks found as array indices to calibrated units.
 
     Parameters
-    -------
+    ----------
     z : numpy array
 
     center : numpy array
 
     calibration : float
 
-<<<<<<< HEAD
-    Returns
-    ----------
+    Returns
+    -------
     g : numpy array
-
-
-=======
-def peaks_as_gvectors(z, center, calibration):
-    """
->>>>>>> 5093fb00
     """
     g = (z - center) * calibration
     return np.array([g[0].T[1], g[0].T[0]]).T