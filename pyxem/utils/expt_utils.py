--- conflicted
+++ resolved
@@ -415,10 +415,7 @@
     Returns
     -------
     g : numpy array
-<<<<<<< HEAD
-=======
         peak positions in calibrated units.
->>>>>>> 922535a7
     """
     g = (z - center) * calibration
     return np.array([g[0].T[1], g[0].T[0]]).T