# -*- coding: utf-8 -*-
# Copyright 2017-2019 The pyXem developers
#
# This file is part of pyXem.
#
# pyXem is free software: you can redistribute it and/or modify
# it under the terms of the GNU General Public License as published by
# the Free Software Foundation, either version 3 of the License, or
# (at your option) any later version.
#
# pyXem is distributed in the hope that it will be useful,
# but WITHOUT ANY WARRANTY; without even the implied warranty of
# MERCHANTABILITY or FITNESS FOR A PARTICULAR PURPOSE.  See the
# GNU General Public License for more details.
#
# You should have received a copy of the GNU General Public License
# along with pyXem.  If not, see <http://www.gnu.org/licenses/>.

import numpy as np

from hyperspy.signals import BaseSignal, Signal1D
from hyperspy.api import markers

import matplotlib.pyplot as plt
from matplotlib.cm import get_cmap
from scipy.spatial import distance_matrix
from sklearn.cluster import DBSCAN

from warnings import warn

from pyxem.signals import push_metadata_through
from pyxem.signals import transfer_navigation_axes
from pyxem.utils.vector_utils import detector_to_fourier
from pyxem.utils.vector_utils import calculate_norms, calculate_norms_ragged
from pyxem.utils.vector_utils import get_npeaks
from pyxem.utils.expt_utils import peaks_as_gvectors
from pyxem.utils.plot import generate_marker_inputs_from_peaks


"""
Signal class for diffraction vectors.

There are two cases that are supported:

1. A map of diffraction vectors, which will in general be a ragged signal of
signals. It the navigation dimensions of the map and contains a signal for each
peak at every position.

2. A list of diffraction vectors with dimensions < n | 2 > where n is the
number of peaks.
"""


class DiffractionVectors(BaseSignal):
    """Crystallographic mapping results containing the best matching crystal
    phase and orientation at each navigation position with associated metrics.

    Attributes
    ----------
    cartesian : np.array()
        Array of 3-vectors describing Cartesian coordinates associated with
        each diffraction vector.
    hkls : np.array()
        Array of Miller indices associated with each diffraction vector
        following indexation.
    """
    _signal_type = "diffraction_vectors"

    def __init__(self, *args, **kwargs):
        self, args, kwargs = push_metadata_through(self, *args, **kwargs)
        super().__init__(*args, **kwargs)
        self.cartesian = None
        self.hkls = None

    @classmethod
    def from_peaks(cls, peaks, center, calibration):
        """Takes a list of peak positions (pixel coordinates) and returns
        an instance of `Diffraction2D`

        Parameters
        ----------
        peaks : Signal
            Signal containing lists (np.array) of pixel coordinates specifying
            the reflection positions
        center : np.array
            Diffraction pattern center in array indices.
        calibration : np.array
            Calibration in reciprocal Angstroms per pixels for each of the dimensions.

        Returns
        -------
        vectors : :obj:`pyxem.signals.diffraction_vectors.DiffractionVectors`
            List of diffraction vectors
        """
        gvectors = peaks.map(peaks_as_gvectors,
                             center=center,
                             calibration=calibration,
                             inplace=False)

        vectors = cls(gvectors)
        vectors.axes_manager.set_signal_dimension(0)

        return vectors

    def plot_diffraction_vectors(self, xlim=1.0, ylim=1.0,
                                 unique_vectors=None,
                                 distance_threshold=0.01,
                                 method='distance_comparison',
                                 min_samples=1,
                                 image_to_plot_on=None,
                                 image_cmap='gray',
                                 plot_label_colors=False,
                                 distance_threshold_all=0.005):  # pragma: no cover
        """Plot the unique diffraction vectors.

        Parameters
        ----------
        xlim : float
            The maximum x coordinate to be plotted.
        ylim : float
            The maximum y coordinate in reciprocal Angstroms to be plotted.
        unique_vectors : DiffractionVectors, optional
            The unique vectors to be plotted (optional). If not given, the
            unique vectors will be found by get_unique_vectors.
        distance_threshold : float, optional
            The minimum distance in reciprocal Angstroms between diffraction
            vectors for them to be considered unique diffraction vectors.
            Will be passed to get_unique_vectors if no unique vectors are
            given.
        method : string
            The method to use to determine unique vectors, if not given.
            Valid methods are 'strict', 'distance_comparison' and 'DBSCAN'.
            'strict' returns all vectors that are strictly unique and
            corresponds to distance_threshold=0.
            'distance_comparison' checks the distance between vectors to
            determine if some should belong to the same unique vector,
            and if so, the unique vector is iteratively updated to the
            average value.
            'DBSCAN' relies on the DBSCAN [1] clustering algorithm, and
            uses the Eucledian distance metric.
        min_samples : int, optional
            The minimum number of not identical vectors within one cluster
            for it to be considered a core sample, i.e. to not be considered
            noise. Will be passed to get_unique_vectors if no unique vectors
            are given. Only used if method=='DBSCAN'.
        image_to_plot_on : BaseSignal, optional
            If provided, the vectors will be plotted on top of this image.
            The image must be calibrated in terms of offset and scale.
        image_cmap : string, optional
            The colormap to plot the image in.
        plot_label_colors : bool, optional
            If True (default is False), also the vectors contained within each
            cluster will be plotted, with colors according to their
            cluster membership. If True, the unique vectors will be
            calculated by get_unique_vectors. Requires on method=='DBSCAN'.
        distance_threshold_all : float, optional
            The minimum distance, in calibrated units, between diffraction
            vectors inside one cluster for them to be plotted. Only used if
            plot_label_colors is True and requires method=='DBSCAN'.

        Returns
        -------
        fig : matplotlib figure
            The plot as a matplotlib figure.

        """

        fig = plt.figure()
        ax = fig.add_subplot(111)
        offset, scale = 0., 1.
        if image_to_plot_on is not None:
            offset = image_to_plot_on.axes_manager[-1].offset
            scale = image_to_plot_on.axes_manager[-1].scale
            ax.imshow(image_to_plot_on, cmap=image_cmap)
        else:
            ax.set_xlim(-xlim, xlim)
            ax.set_ylim(ylim, -ylim)
            ax.set_aspect('equal')

        if plot_label_colors is True and method == 'DBSCAN':
            clusters = self.get_unique_vectors(
                distance_threshold, method='DBSCAN', min_samples=min_samples,
                return_clusters=True)[1]
            labs = clusters.labels_[clusters.core_sample_indices_]
            # Get all vectors from the clustering not considered noise
            cores = clusters.components_
            if cores.size == 0:
                warn('No clusters were found. Check parameters, or '
                     'use plot_label_colors=False.')
            else:
                peaks = DiffractionVectors(cores)
                peaks.axes_manager.set_signal_dimension(1)
                # Since this original number of vectors can be huge, we
                # find a reduced number of vectors that should be plotted, by
                # running a new clustering on all the vectors not considered
                # noise, considering distance_threshold_all.
                peaks = peaks.get_unique_vectors(
                    distance_threshold_all, min_samples=1,
                    return_clusters=False)
                peaks_all_len = peaks.data.shape[0]
                labels_to_plot = np.zeros(peaks_all_len)
                peaks_to_plot = np.zeros((peaks_all_len, 2))
                # Find the labels of each of the peaks to plot by referring back
                # to the list of labels for the original vectors.
                for n, peak in zip(np.arange(peaks_all_len), peaks):
                    index = distance_matrix([peak.data], cores).argmin()
                    peaks_to_plot[n] = cores[index]
                    labels_to_plot[n] = labs[index]
                # Assign a color value to each label, and shuffle these so that
                # adjacent clusters hopefully get distinct colors.
                cmap_lab = get_cmap('gist_rainbow')
                lab_values_shuffled = np.arange(np.max(labels_to_plot) + 1)
                np.random.shuffle(lab_values_shuffled)
                labels_steps = np.array(list(map(
                    lambda n: lab_values_shuffled[int(n)], labels_to_plot)))
                labels_steps = labels_steps / (np.max(labels_to_plot) + 1)
                # Plot all peaks
                for lab, peak in zip(labels_steps, peaks_to_plot):
                    ax.plot((peak[0] - offset) / scale,
                            (peak[1] - offset) / scale, '.',
                            color=cmap_lab(lab))
        if unique_vectors is None:
            unique_vectors = self.get_unique_vectors(
                distance_threshold, method=method, min_samples=min_samples)
        # Plot the unique vectors
        ax.plot((unique_vectors.data.T[0] - offset) / scale,
                (unique_vectors.data.T[1] - offset) / scale, 'kx')
        plt.tight_layout()
        plt.axis('off')
        return fig

    def plot_diffraction_vectors_on_signal(self, signal, *args, **kwargs):
        """Plot the diffraction vectors on a signal.

        Parameters
        ----------
        signal : ElectronDiffraction2D
            The ElectronDiffraction2D signal object on which to plot the peaks.
            This signal must have the same navigation dimensions as the peaks.
        *args :
            Arguments passed to signal.plot()
        **kwargs :
            Keyword arguments passed to signal.plot()
        """
        mmx, mmy = generate_marker_inputs_from_peaks(self)
        signal.plot(*args, **kwargs)
        for mx, my in zip(mmx, mmy):
            m = markers.point(x=mx, y=my, color='red', marker='x')
            signal.add_marker(m, plot_marker=True, permanent=False)

    def get_magnitudes(self, *args, **kwargs):
        """Calculate the magnitude of diffraction vectors.

        Parameters
        ----------
        *args:
            Arguments to be passed to map().
        **kwargs:
            Keyword arguments to map().

        Returns
        -------
        magnitudes : BaseSignal
            A signal with navigation dimensions as the original diffraction
            vectors containging an array of gvector magnitudes at each
            navigation position.

        """
        # If ragged the signal axes will not be defined
        if len(self.axes_manager.signal_axes) == 0:
            magnitudes = self.map(calculate_norms_ragged,
                                  inplace=False,
                                  *args, **kwargs)
        # Otherwise easier to calculate.
        else:
            magnitudes = BaseSignal(calculate_norms(self))
            magnitudes.axes_manager.set_signal_dimension(0)

        return magnitudes

    def get_magnitude_histogram(self, bins, *args, **kwargs):
        """Obtain a histogram of gvector magnitudes.

        Parameters
        ----------
        bins : numpy array
            The bins to be used to generate the histogram.
        *args:
            Arguments to get_magnitudes().
        **kwargs:
            Keyword arguments to get_magnitudes().

        Returns
        -------
        ghis : Signal1D
            Histogram of gvector magnitudes.

        """
        gmags = self.get_magnitudes(*args, **kwargs)

        if len(self.axes_manager.signal_axes) == 0:
            glist = []
            for i in gmags._iterate_signal():
                for j in np.arange(len(i[0])):
                    glist.append(i[0][j])
            gs = np.asarray(glist)
            gsig = Signal1D(gs)
            ghis = gsig.get_histogram(bins=bins)

        else:
            ghis = gmags.get_histogram(bins=bins)

        ghis.axes_manager.signal_axes[0].name = 'k'
        ghis.axes_manager.signal_axes[0].units = '$A^{-1}$'

        return ghis

    def get_unique_vectors(self, distance_threshold=0.01,
                           method='distance_comparison', min_samples=1,
                           return_clusters=False):
        """Returns diffraction vectors considered unique by:
        strict comparison, distance comparison with a specified
        threshold, or by clustering using DBSCAN [1].

        Parameters
        ----------
        distance_threshold : float
            The minimum distance between diffraction vectors for them to
            be considered unique diffraction vectors. If
            distance_threshold==0, the unique vectors will be determined
            by strict comparison.
        method : string
            The method to use to determine unique vectors. Valid methods
            are 'strict', 'distance_comparison' and 'DBSCAN'.
            'strict' returns all vectors that are strictly unique and
            corresponds to distance_threshold=0.
            'distance_comparison' checks the distance between vectors to
            determine if some should belong to the same unique vector,
            and if so, the unique vector is iteratively updated to the
            average value.
            'DBSCAN' relies on the DBSCAN [1] clustering algorithm, and
            uses the Eucledian distance metric.
        min_samples : int, optional
            The minimum number of not strictly identical vectors within
            one cluster for the cluster to be considered a core sample,
            i.e. to not be considered noise. Only used for method='DBSCAN'.
        return_clusters : bool, optional
            If True (False is default), the DBSCAN clustering result is
            returned. Only used for method='DBSCAN'.

        References
        ----------
        [1] https://scikit-learn.org/stable/modules/generated/sklearn.
            cluster.DBSCAN.html

        Returns
        -------
        unique_peaks : DiffractionVectors
            The unique diffraction vectors.
        clusters : DBSCAN
            The results from the clustering, given as class DBSCAN.
            Only returned if method='DBSCAN' and return_clusters=True.
        """
        # Flatten the array of peaks to reach dimension (n, 2), where n
        # is the number of peaks.
        peaks_all = np.concatenate([
            peaks.ravel() for peaks in self.data.flat]).reshape(-1, 2)

        # A distance_threshold of 0 implies a strict comparison. So in that
        # case, a warning is raised unless the specified method is 'strict'.
        if distance_threshold == 0:
            if method is not 'strict':
                warn(message='distance_threshold=0 was given, and therefore ' +
                     'a strict comparison is used, even though the ' +
                     'specified method was ' + method + '.')
                method = 'strict'

        if method == 'strict':
            unique_peaks = np.unique(peaks_all, axis=0)

        elif method == 'distance_comparison':
            unique_vectors, unique_counts = np.unique(
                peaks_all, axis=0, return_counts=True)

            unique_peaks = np.array([[0, 0]])
            unique_peaks_counts = np.array([0])

            while unique_vectors.shape[0] > 0:
                unique_vector = unique_vectors[0]
                distances = distance_matrix(
                    np.array([unique_vector]), unique_vectors)
                indices = np.where(distances < distance_threshold)[1]

                new_count = indices.size
                new_unique_peak = np.array([np.average(
                    unique_vectors[indices], weights=unique_counts[indices],
                    axis=0)])

                unique_peaks = np.append(unique_peaks, new_unique_peak,
                                         axis=0)

                unique_peaks_counts = np.append(unique_peaks_counts,
                                                new_count)
                unique_vectors = np.delete(unique_vectors, indices, axis=0)
                unique_counts = np.delete(unique_counts, indices, axis=0)
            unique_peaks = np.delete(unique_peaks, [0], axis=0)

        elif method == 'DBSCAN':
            # All peaks are clustered by DBSCAN so that peaks within
            # one cluster are separated by distance_threshold or less.
            unique_vectors, unique_vectors_counts = np.unique(
                peaks_all, axis=0, return_counts=True)
            clusters = DBSCAN(
                eps=distance_threshold, min_samples=min_samples,
                metric='euclidean').fit(
                unique_vectors, sample_weight=unique_vectors_counts)
            unique_labels, unique_labels_count = np.unique(
                clusters.labels_, return_counts=True)
            unique_peaks = np.zeros((unique_labels.max() + 1, 2))

            # For each cluster, a center of mass is calculated based
            # on all the peaks within the cluster, and the center of
            # mass is taken as the final unique vector position.
            for n in np.arange(unique_labels.max() + 1):
                peaks_n_temp = unique_vectors[clusters.labels_ == n]
                peaks_n_counts_temp = unique_vectors_counts[
                    clusters.labels_ == n]
                unique_peaks[n] = np.average(
                    peaks_n_temp, weights=peaks_n_counts_temp, axis=0)

        # Manipulate into DiffractionVectors class
        if unique_peaks.size > 0:
            unique_peaks = DiffractionVectors(unique_peaks)
            unique_peaks.axes_manager.set_signal_dimension(1)
<<<<<<< HEAD

        if return_clusters and method=='DBSCAN':
=======
        if return_clusters and method == 'DBSCAN':
>>>>>>> b2ef7af4
            return unique_peaks, clusters
        else:
            return unique_peaks

    def get_diffracting_pixels_map(self, binary=False):
        """Map of the number of vectors at each navigation position.

        Parameters
        ----------
        binary : boolean
            If True a binary image with diffracting pixels taking value == 1 is
            returned.

        Returns
        -------
        crystim : Signal2D
            2D map of diffracting pixels.
        """
        crystim = self.map(get_npeaks, inplace=False).as_signal2D((0, 1))

        if binary is True:
            crystim = crystim == 1

        crystim.change_dtype('float')

        # Set calibration to same as signal
        x = crystim.axes_manager.signal_axes[0]
        y = crystim.axes_manager.signal_axes[1]

        x.name = 'x'
        x.scale = self.axes_manager.navigation_axes[0].scale
        x.units = 'nm'

        y.name = 'y'
        y.scale = self.axes_manager.navigation_axes[0].scale
        y.units = 'nm'

        return crystim

    def calculate_cartesian_coordinates(self, accelerating_voltage, camera_length,
                                        *args, **kwargs):
        """Get cartesian coordinates of the diffraction vectors.

        Parameters
        ----------
        accelerating_voltage : float
            The acceleration voltage with which the data was acquired.
        camera_length : float
            The camera length in meters.
        """
        # Imported here to avoid circular dependency
        from diffsims.utils.sim_utils import get_electron_wavelength
        wavelength = get_electron_wavelength(accelerating_voltage)
        self.cartesian = self.map(detector_to_fourier,
                                  wavelength=wavelength,
                                  camera_length=camera_length * 1e10,
                                  inplace=False,
                                  parallel=False,  # TODO: For testing
                                  *args, **kwargs)
        transfer_navigation_axes(self.cartesian, self)<|MERGE_RESOLUTION|>--- conflicted
+++ resolved
@@ -432,12 +432,7 @@
         if unique_peaks.size > 0:
             unique_peaks = DiffractionVectors(unique_peaks)
             unique_peaks.axes_manager.set_signal_dimension(1)
-<<<<<<< HEAD
-
-        if return_clusters and method=='DBSCAN':
-=======
         if return_clusters and method == 'DBSCAN':
->>>>>>> b2ef7af4
             return unique_peaks, clusters
         else:
             return unique_peaks
