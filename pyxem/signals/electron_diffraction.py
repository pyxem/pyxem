# -*- coding: utf-8 -*-
# Copyright 2017-2018 The pyXem developers
#
# This file is part of pyXem.
#
# pyXem is free software: you can redistribute it and/or modify
# it under the terms of the GNU General Public License as published by
# the Free Software Foundation, either version 3 of the License, or
# (at your option) any later version.
#
# pyXem is distributed in the hope that it will be useful,
# but WITHOUT ANY WARRANTY; without even the implied warranty of
# MERCHANTABILITY or FITNESS FOR A PARTICULAR PURPOSE.  See the
# GNU General Public License for more details.
#
# You should have received a copy of the GNU General Public License
# along with pyXem.  If not, see <http://www.gnu.org/licenses/>.
"""Signal class for Electron Diffraction data.


"""
import numpy as np

from hyperspy.api import interactive
from hyperspy.signals import Signal1D, Signal2D, BaseSignal

from pyxem.signals.diffraction_profile import ElectronDiffractionProfile
from pyxem.signals.diffraction_vectors import DiffractionVectors

from pyxem.utils.expt_utils import *
from pyxem.utils.peakfinders2D import *
from pyxem.utils import peakfinder2D_gui


class ElectronDiffraction(Signal2D):
    _signal_type = "electron_diffraction"

    def __init__(self, *args, **kwargs):
        Signal2D.__init__(self, *args, **kwargs)
        # Set default attributes
        if 'Acquisition_instrument' in self.metadata.as_dictionary():
            if 'SEM' in self.metadata.as_dictionary()['Acquisition_instrument']:
                self.metadata.set_item(
                    "Acquisition_instrument.TEM",
                    self.metadata.Acquisition_instrument.SEM)
                del self.metadata.Acquisition_instrument.SEM
        self.decomposition.__func__.__doc__ = BaseSignal.decomposition.__doc__

    def set_experimental_parameters(self,
                                    accelerating_voltage=None,
                                    camera_length=None,
                                    scan_rotation=None,
                                    convergence_angle=None,
                                    rocking_angle=None,
                                    rocking_frequency=None,
                                    exposure_time=None):
        """Set the experimental parameters in metadata.

        Parameters
        ----------
        accelerating_voltage: float
            Accelerating voltage in kV
        camera_length: float
            Camera length in cm
        scan_rotation: float
            Scan rotation in degrees
        convergence_angle : float
            Convergence angle in mrad
        rocking_angle : float
            Beam rocking angle in mrad
        rocking_frequency : float
            Beam rocking frequency in Hz
        exposure_time : float
            Exposure time in ms.
        """
        md = self.metadata

        if accelerating_voltage is not None:
            md.set_item("Acquisition_instrument.TEM.accelerating_voltage",
                        accelerating_voltage)
        if scan_rotation is not None:
            md.set_item("Acquisition_instrument.TEM.scan_rotation",
                        scan_rotation)
        if convergence_angle is not None:
            md.set_item("Acquisition_instrument.TEM.convergence_angle",
                        convergence_angle)
        if rocking_angle is not None:
            md.set_item("Acquisition_instrument.TEM.rocking_angle",
                        rocking_angle)
        if rocking_frequency is not None:
            md.set_item("Acquisition_instrument.TEM.rocking_frequency",
                        rocking_frequency)
        if camera_length is not None:
            md.set_item(
                "Acquisition_instrument.TEM.Detector.Diffraction.camera_length",
                camera_length
            )
        if exposure_time is not None:
            md.set_item(
                "Acquisition_instrument.TEM.Detector.Diffraction.exposure_time",
                exposure_time
            )

    def set_diffraction_calibration(self, calibration, center=None):
        """Set diffraction pattern pixel size in reciprocal Angstroms and origin
        location.

        Parameters
        ----------
        calibration: float
            Diffraction pattern calibration in reciprocal Angstroms per pixel.
        center: tuple
            Position of the direct beam center, in pixels. If None the center of
            the data array is assumed to be the center of the pattern.
        """
        if center is None:
            center = np.array(self.axes_manager.signal_shape)/2 * calibration

        dx = self.axes_manager.signal_axes[0]
        dy = self.axes_manager.signal_axes[1]

        dx.name = 'dx'
        dx.scale = calibration
        dx.offset = -center[0]
        dx.units = '$A^{-1}$'

        dy.name = 'dy'
        dy.scale = calibration
        dy.offset = -center[1]
        dy.units = '$A^{-1}$'

    def set_scan_calibration(self, calibration):
        """Set scan pixel size in nanometres.

        Parameters
        ----------
        calibration: float
            Scan calibration in nanometres per pixel.
        """
        x = self.axes_manager.navigation_axes[0]
        y = self.axes_manager.navigation_axes[1]

        x.name = 'x'
        x.scale = calibration
        x.units = 'nm'

        y.name = 'y'
        y.scale = calibration
        y.units = 'nm'

    def plot_interactive_virtual_image(self, roi, **kwargs):
        """Plots an interactive virtual image formed with a specified and
        adjustable roi.

        Parameters
        ----------
        roi: :obj:`hyperspy.roi.BaseInteractiveROI`
            Any interactive ROI detailed in HyperSpy.
        **kwargs:
            Keyword arguments to be passed to `ElectronDiffraction.plot`

        Examples
        --------
        .. code-block:: python

            import hyperspy.api as hs
            roi = hs.roi.CircleROI(0, 0, 0.2)
            data.plot_interactive_virtual_image(roi)

        """
        self.plot(**kwargs)
        roi.add_widget(self, axes=self.axes_manager.signal_axes)
        # Add the ROI to the appropriate signal axes.
        dark_field = roi.interactive(self, navigation_signal='same')
        dark_field_placeholder = \
            BaseSignal(np.zeros(self.axes_manager.navigation_shape[::-1]))
        # Create an output signal for the virtual dark-field calculation.
        dark_field_sum = interactive(
            # Create an interactive signal
            dark_field.sum,
            # Formed from the sum of the pixels in the dark-field signal
            event=dark_field.axes_manager.events.any_axis_changed,
            # That updates whenever the widget is moved
            axis=dark_field.axes_manager.signal_axes,
            out=dark_field_placeholder,
            # And outputs into the prepared placeholder.
        )
        dark_field_sum.axes_manager.update_axes_attributes_from(
            self.axes_manager.navigation_axes,
            ['scale', 'offset', 'units', 'name'])
        dark_field_sum.metadata.General.title = "Virtual Dark Field"
        # Set the parameters
        dark_field_sum.plot()  # Plot the result

    def get_virtual_image(self, roi):
        """Obtains a virtual image associated with a specified ROI.

        Parameters
        ----------
        roi: :obj:`hyperspy.roi.BaseInteractiveROI`
            Any interactive ROI detailed in HyperSpy.

        Returns
        -------
        dark_field_sum: :obj:`hyperspy.signals.BaseSignal`
            The virtual image signal associated with the specified roi.

        Examples
        --------
        .. code-block:: python

            import hyperspy.api as hs
            roi = hs.roi.CircleROI(0, 0, 0.2)
            data.get_virtual_image(roi)

        """
        dark_field = roi(self, axes=self.axes_manager.signal_axes)
        dark_field_sum = dark_field.sum(
            axis=dark_field.axes_manager.signal_axes
        )
        dark_field_sum.metadata.General.title = "Virtual Dark Field"
        vdf = dark_field_sum.as_signal2D((0,1))
        return vdf

    def get_direct_beam_mask(self, radius):
        """Generate a signal mask for the direct beam.

        Parameters
        ----------
        radius : float
            Radius for the circular mask in pixel units.

        Return
        ------
        signal-mask : ndarray
            The mask of the direct beam
        """
        shape = self.axes_manager.signal_shape
        center = (shape[1] - 1) / 2, (shape[0] - 1) / 2

        signal_mask = Signal2D(circular_mask(shape=shape,
                                             radius=radius,
                                             center=center))

        return signal_mask

    def apply_affine_transformation(self,
                                    D,
                                    order=3,
                                    inplace=True,
                                    *args, **kwargs):
        """Correct geometric distortion by applying an affine transformation.

        Parameters
        ----------
        D : array
            3x3 np.array specifying the affine transform to be applied.
        inplace : bool
            If True (default), this signal is overwritten. Otherwise, returns a
            new signal.
        *args:
            Arguments to be passed to map().
        **kwargs:
            Keyword arguments to be passed to map().

        Returns
        -------
            ElectronDiffraction Signal containing the affine Transformed
            diffraction patterns.

        """
        return self.map(affine_transformation,
                        matrix=D,
                        order=order,
                        inplace=inplace,
                        *args,**kwargs)

    def apply_gain_normalisation(self,
                                 dark_reference,
                                 bright_reference,
                                 inplace=True,
                                 *args, **kwargs):
        """Apply gain normalization to experimentally acquired electron
        diffraction patterns.

        Parameters
        ----------
        dark_reference : ElectronDiffraction
            Dark reference image.
        bright_reference : DiffractionSignal
            Bright reference image.
        inplace : bool
            If True (default), this signal is overwritten. Otherwise, returns a
            new signal.
        *args:
            Arguments to be passed to map().
        **kwargs:
            Keyword arguments to be passed to map().

        """
        return self.map(gain_normalise,
                        dref=dark_reference,
                        bref=bright_reference,
                        inplace=inplace,
                        *args, **kwargs)

    def remove_deadpixels(self,
                          deadpixels,
                          deadvalue='average',
                          inplace=True,
                          progress_bar=True,
                          *args, **kwargs):
        """Remove deadpixels from experimentally acquired diffraction patterns.

        Parameters
        ----------
        deadpixels : ElectronDiffraction
            List
        deadvalue : string
            Specify how deadpixels should be treated. 'average' sets the dead
            pixel value to the average of adjacent pixels. 'nan' sets the dead
            pixel to nan
        inplace : bool
            If True (default), this signal is overwritten. Otherwise, returns a
            new signal.
        *args:
            Arguments to be passed to map().
        **kwargs:
            Keyword arguments to be passed to map().

        """
        return self.map(remove_dead,
                        deadpixels=deadpixels,
                        deadvalue=deadvalue,
                        inplace=inplace,
                        show_progressbar=progress_bar,
                        *args, **kwargs)

    def get_radial_profile(self,inplace=False,
                           *args,**kwargs):
        """Return the radial profile of the diffraction pattern.

        Parameters
        ----------
        inplace : bool
            If True (default), this signal is overwritten. Otherwise, returns a
            new signal.
        *args:
            Arguments to be passed to map().
        **kwargs:
            Keyword arguments to be passed to map().

        Returns
        -------
        radial_profile: :obj:`hyperspy.signals.Signal1D`
            The radial average profile of each diffraction pattern
            in the ElectronDiffraction signal as a Signal1D.

        See also
        --------
        :func:`pyxem.utils.expt_utils.radial_average`

        Examples
        --------
        .. code-block:: python
            profiles = ed.get_radial_profile()
            profiles.plot()
        """
        radial_profiles = self.map(radial_average,
                                   inplace=inplace,
                                   *args,**kwargs)

        radial_profiles.axes_manager.signal_axes[0].offset = 0
        signal_axis = radial_profiles.axes_manager.signal_axes[0]

        rp = ElectronDiffractionProfile(radial_profiles.as_signal1D(signal_axis))
        rp.axes_manager.navigation_axes = self.axes_manager.navigation_axes
        rp_axis = rp.axes_manager.signal_axes[0]
        rp_axis.name = 'q'
        rp_axis.scale = self.axes_manager.signal_axes[0].scale
        rp_axis.units = '$A^{-1}$'

        return rp

    def get_direct_beam_position(self, radius_start,
                                 radius_finish,
                                 *args, **kwargs):
        """Estimate the direct beam position in each experimentally acquired
        electron diffraction pattern.

        Parameters
        ----------
        radius_start : int
            The lower bound for the radius of the central disc to be used in the
            alignment.
<<<<<<< HEAD

        radius_finish : int
            The upper bounds for the radius of the central disc to be used in
            the alignment.
=======
        radius_finish : int
            The upper bounds for the radius of the central disc to be used in
            the alignment.
        *args:
            Arguments to be passed to map().
        **kwargs:
            Keyword arguments to be passed to map().
>>>>>>> 79ec2175

        Returns
        -------
        centers : ndarray
            Array containing the centers for each SED pattern.

        """
        shifts = self.map(find_beam_offset_cross_correlation,
                          radius_start=radius_start,
<<<<<<< HEAD
                          radius_finish=radius_finish,
=======
			              radius_finish=radius_finish,
>>>>>>> 79ec2175
                          inplace=False,*args,**kwargs)
        return shifts

    def center_direct_beam(self,
                           radius_start, radius_finish,
                           square_width=None,
                           *args, **kwargs):

        """Estimate the direct beam position in each experimentally acquired
        electron diffraction pattern and translate it to the center of the
        image square.

        Parameters
        ----------

        radius_start : int
            The lower bound for the radius of the central disc to be used in the
<<<<<<< HEAD
            alignment
        radius_finish : int
            The upper bounds for the radius of the central disc to be used in
            the alignment
=======
            alignment.
        radius_finish : int
            The upper bounds for the radius of the central disc to be used in
            the alignment.
>>>>>>> 79ec2175
        square_width  : int
            Half the side length of square that captures the direct beam in all
            scans. Means that the centering algorithm is stable against
            diffracted spots brighter than the direct beam.
<<<<<<< HEAD
=======
        *args:
            Arguments to be passed to align2D().
        **kwargs:
            Keyword arguments to be passed to align2D().
>>>>>>> 79ec2175

        Returns
        -------
        Diffraction Pattern, centered.

        """
        nav_shape_x = self.data.shape[0]
        nav_shape_y = self.data.shape[1]
        origin_coordinates = np.array((self.data.shape[2]/2-0.5, self.data.shape[3]/2-0.5))

        if square_width is not None:
            min_index = np.int(origin_coordinates[0]-(0.5+square_width))
            max_index = np.int(origin_coordinates[0]+(1.5+square_width))
            #fails if non-square dp
            shifts = self.isig[min_index:max_index,min_index:max_index].get_direct_beam_position(radius_start,radius_finish,*args,**kwargs)
        else:
            shifts = self.get_direct_beam_position(radius_start, radius_finish,
                                                   *args, **kwargs)

        shifts = -1*shifts.data
        shifts = shifts.reshape(nav_shape_x*nav_shape_y,2)

        return self.align2D(shifts=shifts, crop=False, fill_value=0,
                            *args, **kwargs)

    def remove_background(self, method,
                          *args, **kwargs):
        """Perform background subtraction via multiple methods.

        Parameters
        ----------
        method : string
            Specify the method used to determine the direct beam position.

            * 'h-dome' -
            * 'gaussian_difference' - Uses a difference between two gaussian
				convolutions to determine where the peaks are, and sets
				all other pixels to 0.
            * 'median' - Use a median filter for background removal
            * 'reference_pattern' - Subtract a user-defined reference patterns
                from every diffraction pattern.

        sigma_min : int, float
            Standard deviation for the minimum gaussian convolution
            (gaussian_difference only)
        sigma_max : int, float
            Standard deviation for the maximum gaussian convolution
            (gaussian_difference only)
        footprint : int
            Size of the window that is convoluted with the array to determine
            the median. Should be large enough that it is about 3x as big as the
            size of the peaks (median only).
        implementation: 'scipy' or 'skimage'
            (median only) see expt_utils.subtract_background_median
            for details, if not selected 'scipy' is used
        bg : array
            Background array extracted from vacuum. (subtract_reference only)
        *args:
            Arguments to be passed to map().
        **kwargs:
            Keyword arguments to be passed to map().

        Returns
        -------
        bg_subtracted : :obj:`ElectronDiffraction`
            A copy of the data with the background subtracted. Be aware that
            this function will only return inplace.

        """
        if method == 'h-dome':
            scale = self.data.max()
            self.data = self.data / scale
            bg_subtracted = self.map(regional_filter,
                                     inplace=False, *args, **kwargs)
            bg_subtracted.map(filters.rank.mean, selem=square(3))
            bg_subtracted.data = bg_subtracted.data / bg_subtracted.data.max()

        elif method == 'gaussian_difference':
            bg_subtracted = self.map(subtract_background_dog,
                                     inplace=False, *args, **kwargs)

        elif method == 'median':
            if 'implementation' in kwargs.keys():
                if kwargs['implementation'] != 'scipy' and kwargs['implementation'] != 'skimage':
                    raise NotImplementedError("Unknown implementation `{}`".format(kwargs['implementation']))

            bg_subtracted = self.map(subtract_background_median,
                                     inplace=False, *args, **kwargs)

        elif method == 'reference_pattern':
            bg_subtracted = self.map(subtract_reference,
                                     inplace=False, *args, **kwargs)

        else:
            raise NotImplementedError(
                "The method specified, '{}', is not implemented. See"
                "documentation for available implementations.".format(method))

        return bg_subtracted

    def decomposition(self, *args, **kwargs):
        """Decomposition with a choice of algorithms.

        Parameters
        ----------
        *args:
            Arguments to be passed to decomposition().
        **kwargs:
            Keyword arguments to be passed to decomposition().

        Returns
        -------

        The results are stored in self.learning_results. For a full description
        of parameters see :meth:`hyperspy.learn.mva.MVA.decomposition`


        """
        super(Signal2D, self).decomposition(*args, **kwargs)
        self.learning_results.loadings = np.nan_to_num(
            self.learning_results.loadings)

    def find_peaks(self, method, *args, **kwargs):
        """Find the position of diffraction peaks.

        Function to locate the positive peaks in an image using various, user
        specified, methods. Returns a structured array containing the peak
        positions.

        Parameters
        ---------
        method : str
            Select peak finding algorithm to implement. Available methods are:

            * 'zaefferer' - based on gradient thresholding and refinement
              by local region of interest optimisation
            * 'stat' - statistical approach requiring no free params.
            * 'laplacian_of_gaussians' - a blob finder implemented in
              `scikit-image` which uses the laplacian of Gaussian matrices
              approach.
            * 'difference_of_gaussians' - a blob finder implemented in
              `scikit-image` which uses the difference of Gaussian matrices
              approach.
            * 'xc' - A cross correlation peakfinder


        *args
            associated with above methods
        **kwargs
            associated with above methods.

        Returns
        -------
        peaks : DiffractionVectors
            A DiffractionVectors object with navigation dimensions identical to
            the original ElectronDiffraction object. Each signal is a BaseSignal
            object contiaining the diffraction vectors found at each navigation
            position, in calibrated units.
        """
        method_dict = {
            'zaefferer': find_peaks_zaefferer,
            'stat': find_peaks_stat,
            'laplacian_of_gaussians':  find_peaks_log,
            'difference_of_gaussians': find_peaks_dog,
            'xc': find_peaks_xc
        }
        if method in method_dict:
            method = method_dict[method]
        else:
            raise NotImplementedError("The method `{}` is not implemented. "
                                      "See documentation for available "
                                      "implementations.".format(method))

        peaks = self.map(method, *args, **kwargs, inplace=False, ragged=True)
        peaks.map(peaks_as_gvectors,
                  center=np.array(self.axes_manager.signal_shape)/2 - 0.5,
                  calibration=self.axes_manager.signal_axes[0].scale)
        peaks = DiffractionVectors(peaks)
        peaks.axes_manager.set_signal_dimension(0)

        return peaks

    def find_peaks_interactive(self, imshow_kwargs={}):
        """Find peaks using an interactive tool.

        Requires `ipywidgets` and `traitlets` to be installed.

        """
        peakfinder = peakfinder2D_gui.PeakFinderUIIPYW(imshow_kwargs=imshow_kwargs)
        peakfinder.interactive(self)<|MERGE_RESOLUTION|>--- conflicted
+++ resolved
@@ -393,20 +393,13 @@
         radius_start : int
             The lower bound for the radius of the central disc to be used in the
             alignment.
-<<<<<<< HEAD
-
         radius_finish : int
             The upper bounds for the radius of the central disc to be used in
             the alignment.
-=======
-        radius_finish : int
-            The upper bounds for the radius of the central disc to be used in
-            the alignment.
         *args:
             Arguments to be passed to map().
         **kwargs:
             Keyword arguments to be passed to map().
->>>>>>> 79ec2175
 
         Returns
         -------
@@ -416,11 +409,7 @@
         """
         shifts = self.map(find_beam_offset_cross_correlation,
                           radius_start=radius_start,
-<<<<<<< HEAD
-                          radius_finish=radius_finish,
-=======
 			              radius_finish=radius_finish,
->>>>>>> 79ec2175
                           inplace=False,*args,**kwargs)
         return shifts
 
@@ -438,28 +427,18 @@
 
         radius_start : int
             The lower bound for the radius of the central disc to be used in the
-<<<<<<< HEAD
-            alignment
-        radius_finish : int
-            The upper bounds for the radius of the central disc to be used in
-            the alignment
-=======
             alignment.
         radius_finish : int
             The upper bounds for the radius of the central disc to be used in
             the alignment.
->>>>>>> 79ec2175
         square_width  : int
             Half the side length of square that captures the direct beam in all
             scans. Means that the centering algorithm is stable against
             diffracted spots brighter than the direct beam.
-<<<<<<< HEAD
-=======
         *args:
             Arguments to be passed to align2D().
         **kwargs:
             Keyword arguments to be passed to align2D().
->>>>>>> 79ec2175
 
         Returns
         -------
