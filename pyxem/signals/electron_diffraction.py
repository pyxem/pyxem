--- conflicted
+++ resolved
@@ -756,11 +756,7 @@
         peaks.map(peaks_as_gvectors,
                   center=np.array(self.axes_manager.signal_shape)/2 - 0.5,
                   calibration=self.axes_manager.signal_axes[0].scale)
-<<<<<<< HEAD
         peaks = DiffractionVectors(peaks)
-=======
-
->>>>>>> 34e5a8e6
         peaks.axes_manager.set_signal_dimension(0)
         if peaks.axes_manager.navigation_dimension != self.axes_manager.navigation_dimension:
             peaks = peaks.transpose(navigation_axes=2)
@@ -768,11 +764,6 @@
             raise RuntimeWarning('You do not have the same size navigation axes \
             for your Diffraction pattern and your peaks')
 
-<<<<<<< HEAD
-=======
-        peaks = DiffractionVectors(peaks)
-
->>>>>>> 34e5a8e6
         return peaks
 
     def find_peaks_interactive(self, imshow_kwargs={}):
