--- conflicted
+++ resolved
@@ -28,13 +28,8 @@
 from hyperspy._signals.lazy import LazySignal
 
 from pyxem.signals.electron_diffraction1d import ElectronDiffraction1D
-<<<<<<< HEAD
 from pyxem.signals.detector_coordinates2d import DetectorCoordinates2D
-from pyxem.signals import push_metadata_through
-=======
-from pyxem.signals.diffraction_vectors import DiffractionVectors
 from pyxem.signals import push_metadata_through, select_method_from_method_dict
->>>>>>> 763731b1
 
 from pyxem.utils.expt_utils import _index_coords, _cart2polar, _polar2cart, \
     radial_average, gain_normalise, remove_dead,\
@@ -375,31 +370,8 @@
         Parameters
         ----------
         method : str,
-<<<<<<< HEAD
-            Must be one of "cross_correlate", "blur", "interpolate"
-            The default is "cross_correlate"
-        radius_start : int (cross_correlate)
-            The lower bound for the radius of the central disc to be used in the
-            alignment.
-        radius_finish : int (cross_correlate)
-            The upper bounds for the radius of the central disc to be used in
-            the alignment.
-        sigma : float (blur, interpolate)
-            Sigma value for Gaussian blurring kernel.
-        upsample_factor : int (interpolate)
-            Upsample factor for subpixel beam center finding, i.e. the center
-            will be found with a precision of 1 / upsample_factor of a pixel.
-        kind : str or int, optional (interpolate)
-            Specifies interpolation type (‘linear’, ‘nearest’, ‘zero’,
-            ‘slinear’, ‘quadratic’, ‘cubic’, ‘previous’, ‘next’) refering to a
-            spline interpolation of zeroth, first, second or third order;
-            ‘previous’ and ‘next’ simply return the previous or next value of
-            the point) or as an integer specifying the order of the spline
-            interpolator to use.
-=======
             Must be one of 'cross_correlate', 'blur', 'interpolate'
 
->>>>>>> 763731b1
         square_width  : int
             Half the side length of square that captures the direct beam in all
             scans. Means that the centering algorithm is stable against
@@ -441,15 +413,9 @@
         method : str
             Specifies the method, from:
             {'h-dome','gaussian_difference','median','reference_pattern'}
-<<<<<<< HEAD
-        **kwargs :
-            Method specific keyword arguments to be passed to map().
-            If None, the method speicic kward documentation will be returned.
-=======
         **kwargs:
             Keyword arguments to be passed to map(), including method specific ones,
             running a method with no kwargs will return help
->>>>>>> 763731b1
 
         Returns
         -------
@@ -457,35 +423,6 @@
             A copy of the data with the background subtracted. Be aware that
             this function will only return inplace.
         """
-<<<<<<< HEAD
-        method_dict = {
-            'h-dome':
-            {'method': 'h-dome', 'params': ['h']},
-            'gaussian_difference':
-            {'method': subtract_background_dog, 'params': ['sigma_min', 'sigma_max']},
-            'median':
-            {'method': subtract_background_median, 'params': ['footprint']},
-            'reference_pattern':
-            {'method': subtract_reference, 'params': ['bg']},
-        }
-
-        if method not in method_dict:
-            raise NotImplementedError("The method `{}` is not implemented. "
-                                      "See documentation for available "
-                                      "implementations.".format(method))
-        if not kwargs:
-            for kwarg in method_dict[method]['params']:
-                print("You need the `{}` kwarg".format(kwarg))
-            return None
-
-        if method != 'h-dome':
-            bg_subtracted = self.map(method_dict[method]['method'],
-                                     inplace=False, **kwargs)
-        else:
-            scale = self.data.max()
-            self.data = self.data / scale
-            bg_subtracted = self.map(regional_filter,
-=======
         method_dict = {'h-dome': regional_filter,
                        'gaussian_difference': subtract_background_dog,
                        'median': subtract_background_median,
@@ -500,7 +437,6 @@
             scale = self.data.max()
             self.data = self.data / scale
             bg_subtracted = self.map(method_function,
->>>>>>> 763731b1
                                      inplace=False, **kwargs)
             bg_subtracted.map(filters.rank.mean, selem=square(3))
             bg_subtracted.data = bg_subtracted.data / bg_subtracted.data.max()
