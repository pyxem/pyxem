--- conflicted
+++ resolved
@@ -30,25 +30,15 @@
 from pyxem.signals.diffraction1d import Diffraction1D
 from pyxem.signals.electron_diffraction1d import ElectronDiffraction1D
 from pyxem.signals.diffraction_vectors import DiffractionVectors
-from pyxem.signals import push_metadata_through, transfer_navigation_axes, \
-    select_method_from_method_dict
+from pyxem.signals import push_metadata_through
 
 from pyxem.utils.expt_utils import _index_coords, _cart2polar, _polar2cart, \
-<<<<<<< HEAD
-    radial_average, gain_normalise, remove_dead,\
-    regional_filter, subtract_background_dog, subtract_background_median, \
-    subtract_reference, circular_mask, find_beam_offset_cross_correlation, \
-    peaks_as_gvectors, convert_affine_to_transform, apply_transformation, \
-    find_beam_center_blur, find_beam_center_interpolate, \
-    reproject_polar
-=======
     radial_average, azimuthal_integrate, azimuthal_integrate_fast, \
     gain_normalise, remove_dead, regional_filter, subtract_background_dog, \
     subtract_background_median, subtract_reference, circular_mask, \
     find_beam_offset_cross_correlation, peaks_as_gvectors, \
     convert_affine_to_transform, apply_transformation, find_beam_center_blur, \
-    find_beam_center_interpolate
->>>>>>> 7a20e4ee
+    find_beam_center_interpolate, reproject_polar
 
 from pyxem.utils.peakfinders2D import find_peaks_zaefferer, find_peaks_stat, \
     find_peaks_dog, find_peaks_log, find_peaks_xc
