# -*- coding: utf-8 -*-
# Copyright 2017-2018 The pyXem developers
#
# This file is part of pyXem.
#
# pyXem is free software: you can redistribute it and/or modify
# it under the terms of the GNU General Public License as published by
# the Free Software Foundation, either version 3 of the License, or
# (at your option) any later version.
#
# pyXem is distributed in the hope that it will be useful,
# but WITHOUT ANY WARRANTY; without even the implied warranty of
# MERCHANTABILITY or FITNESS FOR A PARTICULAR PURPOSE.  See the
# GNU General Public License for more details.
#
# You should have received a copy of the GNU General Public License
# along with pyXem.  If not, see <http://www.gnu.org/licenses/>.
"""Signal class for virtual diffraction contrast images.

"""

import numpy as np
from hyperspy.signals import Signal1D, Signal2D, BaseSignal
from pyxem.utils.vdf_utils import *


class VDFImage(Signal2D):
    _signal_type = "vdf_image"

    def __init__(self, *args, **kwargs):
        Signal2D.__init__(self, *args, **kwargs)
<<<<<<< HEAD

    def separate_stack(self,
                       min_distance,
                       threshold,
                       min_size,
                       max_size,
                       max_number_of_grains=1000,
                       exclude_border=0):
        """Separate grains from a stack of images using the watershed
        segmentation implemented in skimage [1], by mapping the function
        separate onto the stack.

        Parameters
        ----------
        min_distance: int
            Minimum distance (in pixels) between features, e.g. grains, in order
            to consider them as separate.
        threshold : float
            Threhsold value between 0-1 for each image. Pixels with values below
            (threshold*max intensity in the image) are discarded and not
            considered in the separation.
        discard_size : float
            Grains (features) with length below discard_size are discarded.

        Returns
        -------
        seps_stack : ndarray
            Stack of boolean images of separated grains from each VDF image.

        References
        ----------
        [1] http://scikit-image.org/docs/dev/auto_examples/segmentation/plot_watershed.html
        """
        return SepsStack(np.array((self).map(separate,
                                            show_progressbar=True,
                                            parallel=None,
                                            inplace=False,
                                            ragged=None,
                                            min_distance=min_distance,
                                            threshold=threshold,
                                            min_size=min_size,
                                            max_size=max_size,
                                            max_number_of_grains=max_number_of_grains,
                                            exclude_border=exclude_border,
                                            plot_on=False),
                                            dtype=np.object))

class VDFSegmentation(BaseSignal):
    """Stack of separated grains, made from applying the function separate_stack
       on a stack of VDF images. """
    _signal_type = "separated_image_stack"

    def __init__(self, *args, **kwargs):
        BaseSignal.__init__(self, *args, **kwargs)

    def get_VDFgvectorStack(self,unique_vectors):

        """Makes a image_vector_stack class instance,
         holding all the separated grains images and corresponding g-vectors.

        Parameters
        ----------
        unique_vectors : ndarray
            Array of unique vectors that corresponds to the VDF images that
            seps_temp originates from.

        Returns
        -------
        image_vector_stack
        """
        images = self.data[0].T
        vectors=np.array(np.empty((1)),dtype='object')
        vectors[0]=unique_vectors[0]
        for i in range(1,np.shape(self)[0]):
            images = np.append(images, self.data[i].T,axis = 0)
            repeats=np.array(np.empty((np.shape(self.data[i])[2])),dtype='object')
            for n in range(np.shape(self.data[i])[2]):
                repeats[n] = unique_vectors[i]
            vectors = np.append(vectors,repeats,axis=0)
        return VDFgvectorStack(images,vectors)


class VDFgvectorStack():
    '''Class for which VDFgvectorStack.images holds all the VDF images of the
    separated grains, and VDFgvectorStack.vectors the corresponding g-vector for
    each image.'''
    _signal_type = "image_vector_stack"

    def __init__(self, images, vectors, *args,**kwargs):
        self.images = Signal2D(images)
        #TODO:This was DiffractionVectors but now circular import - check
        #implications
        self.vectors = BaseSignal(vectors)
        self.vectors.axes_manager.set_signal_dimension(0)

    def image_correlate_stack(self,corr_threshold=0.9):
        """Iterates through VDFgvectorStack, and sums those that are associated
        with the same grains. Summation will be done for those images that has a
        normalised cross correlation above the threshold. The gvectors of each
        grain will be updated accordingly.

        Parameters
        ----------
        corr_threshold: float
            Threshold value for the image cross correlation value for images to
            be added together, e.g. to be considered the same grain.

        Returns
        -------
        VDFgvectorStack
            The VDFgvectorStack class instance updated according to the image
            correlation results.
        """
        image_stack=self.images.data
        gvectors=self.vectors.data

        i=0
        pbar = tqdm(total=np.shape(image_stack)[0])
        while np.shape(image_stack)[0]>i:
            corr_list=list(map(lambda x: norm_cross_corr(x, template=image_stack[i]), image_stack))
            corr_add=list(map(lambda x: corr_check(x,corr_threshold=corr_threshold), corr_list))
            add_indices=np.where(corr_add)

            if np.shape(add_indices[0])[0] > 1:
                image_stack[i]=np.sum(list(map(lambda x: np.sum([x,image_stack[i]],axis=0),
                                               image_stack[add_indices])),
                                                axis=0)

                add_indices=add_indices[0]

                gvectors[i] = make_g_of_i(gvectors[add_indices],add_indices,gvectors[i])

                add_indices_noi=np.delete(add_indices,np.where(add_indices==i),axis=0)
                image_stack=np.delete(image_stack, add_indices_noi, axis=0)
                gvectors=np.delete(gvectors, add_indices_noi, axis=0)
            else:
                add_indices_noi=add_indices

            if np.where(add_indices == i) != np.array([0]):
                i = i+1 - (np.shape(np.where(add_indices < i))[1])
            else:
                i=i+1

            if len(np.shape(gvectors[i-1])) == 1:
                gvectors[i-1]=np.array([gvectors[i-1]])
            pbar.update(np.shape(add_indices_noi)[0])
        pbar.close()
        return VDFgvectorStack(image_stack,gvectors)

    def get_virtual_electron_diffraction_signal(self,
                                                electron_diffraction,
                                                distance_threshold=None,
                                                A = 255):
        """ Created an ElectronDiffraction signal consisting of Gaussians at all
        the gvectors.

        Parameters
        ----------
        electron_diffraction: ElectronDiffraction
            ElectronDiffraction signal that the merge_stack_corr originates from.
        distance_threshold : float
            The FWHM in the 2D Gaussians that will be calculated for each
            g-vector, in order to create the virtual DPs. It is reasonable to
            choose this value equal to the distance_threshold that was used to
            find the unique g-vectors, and thus the name.

        Returns
        -------
        gvec_sig: ElectronDiffraction
            ElectronDiffraction signal based on the gvectors.
        """
        from pycrystem.diffraction_signal import ElectronDiffraction

        gvector_stack=self.vectors.data
        num_of_im=np.shape(gvector_stack)[0]

        size_x = electron_diffraction.axes_manager[2].size
        size_y = electron_diffraction.axes_manager[3].size
        cx = electron_diffraction.axes_manager[2].offset
        cy = electron_diffraction.axes_manager[3].offset
        scale_x = electron_diffraction.axes_manager[2].scale
        scale_y = electron_diffraction.axes_manager[3].scale

        DP_sig = np.zeros((size_x, size_y, num_of_im))
        X,Y=np.indices((size_x,size_y))
        X=X*scale_x + cx
        Y=Y*scale_y + cy

        if distance_threshold == None:
            distance_threshold = np.max((scale_x,scale_y))

        for i in range(num_of_im):
            if len(np.shape(gvector_stack[i]))>1:
                for n in gvector_stack[i]:
                    DP_sig[...,i] = DP_sig[...,i] + A * np.exp(-4*np.log(2) * ((X-n[1])**2 +(Y-n[0])**2)/distance_threshold**2)
            else:
                DP_sig[...,i] = DP_sig[...,i] + A * np.exp(-4*np.log(2) * ((X-gvector_stack[i][1])**2 +(Y-gvector_stack[i][0])**2)/distance_threshold**2)
        gvec_sig = ElectronDiffraction(DP_sig.T)
        gvec_sig.axes_manager[1].scale=electron_diffraction.axes_manager[2].scale
        gvec_sig.axes_manager[1].units=electron_diffraction.axes_manager[2].units
        gvec_sig.axes_manager[2].scale=electron_diffraction.axes_manager[2].scale
        gvec_sig.axes_manager[2].units=electron_diffraction.axes_manager[2].units

        return gvec_sig

    def manage_images_and_gvectors_at_indices(self,
                                              image_add_indices = None,
                                              gvectors_add_indices = None,
                                              delete_indices = None):
        """Sums or deletes images, or adds gvectors, with the given indices,
            from a merge stack (stack of images and corresponding gvectors that
            are found in the first and second column respectively).

        Parameters
        ----------
        image_add_indices: int
            Indices for the images to be summed. Corresponding gvectors will
            also be added.
            Example: To sum the images at 1 and 2: [[1,2]]. To sum the images at
            1 and 2, and those at 5 and 6: [[1,2],[5,6]]
        gvectors_add_indices: int
            Indices for the gvectors that will be added. Corresponding images
            will not be added.
        delete_indices: int
            Indices for the images and gvectors to be deleted. Example: To
            delete 2 and 3: [2,3]

        Returns
        -------
        VDFgvectorStack
            The VDFgvectorStack class instance updated according to the addition
            and/or deletion.
        """
        image_stack=self.images.data.copy()
        gvectors=self.vectors.data.copy()

        if np.any(image_add_indices):
            for i in image_add_indices:
                image_stack[i[0]]=np.sum(list(map(lambda x: np.sum([x, image_stack[i[0]]], axis=0),
                                            image_stack[i[1:]])),
                                            axis=0)
                gvectors[i[0]] = make_g_of_i(gvectors[i], i, gvectors[i[0]])

        if np.any(gvectors_add_indices):
            for i in gvectors_add_indices:
                gvectors[i[0]] = make_g_of_i(gvectors[i], i, gvectors[i[0]])

        if delete_indices is not None:
            image_stack=np.delete(image_stack, delete_indices, axis=0)
            gvectors=np.delete(gvectors, delete_indices, axis=0)
            if not np.shape(image_stack)[0]:
                print('No stack left after deletion. Check delete_indices.')

        if not np.any(delete_indices) and not np.any(gvectors_add_indices) and not np.any(image_add_indices):
            print('Specify indices for addition or deletion.')

        return VDFgvectorStack(image_stack,gvectors)

    def threshold_VDFgvectorStack(self,
                                  image_threshold=None,
                                  gvector_threshold=None):
        image_stack = self.images.data.copy()
        gvectors = self.vectors.data.copy()

        if image_threshold is not None:
            n=0
            while np.shape(image_stack)[0] > n:
                if np.max(image_stack[n]) < image_threshold:
                    image_stack = np.delete(image_stack,n,axis=0)
                    gvectors = np.delete(gvectors,n,axis=0)
                else:
                    n=n+1
        if gvector_threshold is not None:
            n=0
            while np.shape(image_stack)[0] > n:
                if np.shape(gvectors[n])[0] < gvector_threshold:
                    image_stack = np.delete(image_stack,n,axis=0)
                    gvectors = np.delete(gvectors,n,axis=0)
                else:
                    n=n+1
        if not np.any(image_stack):
            print('No stack left after thresholding. Check thresholds.')
            return 0
        return VDFgvectorStack(image_stack,gvectors)
=======
        self.vectors = None
>>>>>>> c3c85287
<|MERGE_RESOLUTION|>--- conflicted
+++ resolved
@@ -29,7 +29,7 @@
 
     def __init__(self, *args, **kwargs):
         Signal2D.__init__(self, *args, **kwargs)
-<<<<<<< HEAD
+	self.vectors = None
 
     def separate_stack(self,
                        min_distance,
@@ -313,7 +313,4 @@
         if not np.any(image_stack):
             print('No stack left after thresholding. Check thresholds.')
             return 0
-        return VDFgvectorStack(image_stack,gvectors)
-=======
-        self.vectors = None
->>>>>>> c3c85287
+        return VDFgvectorStack(image_stack,gvectors)