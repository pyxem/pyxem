# -*- coding: utf-8 -*-
import numpy as np

import pycrystem.utils.strain_utils


def correlate(image, pattern, axes_manager, include_direct_beam=False):
    """The correlation between a diffraction pattern and a simulation.
    Calculated using
        .. math::
            \frac{\sum_{j=1}^m P(x_j, y_j) T(x_j, y_j)}{\sqrt{\sum_{j=1}^m P^2(x_j, y_j)} \sqrt{\sum_{j=1}^m T^2(x_j, y_j)}}
    Parameters
    ----------
    image : :class:`ElectronDiffraction`
        A single electron diffraction signal. Should be appropriately scaled
        and centered.
    pattern : :class:`DiffractionSimulation`
        The pattern to compare to.
    Returns
    -------
    float
        The correlation coefficient.
    References
    ----------
    E. F. Rauch and L. Dupuy, “Rapid Diffraction Patterns identification through
        template matching,” vol. 50, no. 1, pp. 87–99, 2005.
    """
    shape = axes_manager.signal_shape
    half_shape = tuple(int(i / 2) for i in axes_manager.signal_shape)
    pixel_coordinates = pattern.calibrated_coordinates.astype(int)[:, :2] + half_shape
    in_bounds = np.product((pixel_coordinates > 0) * (pixel_coordinates < shape[0]), axis=1).astype(bool)
    image_intensities = image.data.T[pixel_coordinates[:, 0][in_bounds], pixel_coordinates[:, 1][in_bounds]]
    pattern_intensities = pattern.intensities[in_bounds]
    return np.nan_to_num(_correlate(image_intensities, pattern_intensities))


def correlate_component(image, pattern):
    """The correlation between a diffraction pattern and a simulation.

    Calculated using
        .. math::
            \frac{\sum_{j=1}^m P(x_j, y_j) T(x_j, y_j)}{\sqrt{\sum_{j=1}^m P^2(x_j, y_j)} \sqrt{\sum_{j=1}^m T^2(x_j, y_j)}}

    Parameters
    ----------
    image : :class:`ElectronDiffraction`
        A single electron diffraction signal. Should be appropriately scaled
        and centered.
    pattern : :class:`DiffractionSimulation`
        The pattern to compare to.

    Returns
    -------
    float
        The correlation coefficient.

    References
    ----------
    E. F. Rauch and L. Dupuy, “Rapid Diffraction Patterns identification through
        template matching,” vol. 50, no. 1, pp. 87–99, 2005.

    """
<<<<<<< HEAD
    # Fetch the axes
    x_axis = image.axes_manager.signal_axes[0]
    y_axis = image.axes_manager.signal_axes[1]

    # Transform the pattern into image pixel space
    x = (pattern.calibrated_coordinates[:, 0] + x_axis.size/2).astype(int)
    y = (pattern.calibrated_coordinates[:, 1] + y_axis.size/2).astype(int)

    # Constrain the positions to avoid `IndexError`s
    x_bounds = np.logical_and(0 <= x, x < x_axis.size)
    y_bounds = np.logical_and(0 <= y, y < y_axis.size)
    condition = np.logical_and(x_bounds, y_bounds)

    # Get point-by-point intensities
    image_intensities = image.data[x[condition], y[condition]]
    pattern_intensities = pattern.intensities[condition]
=======
    image_intensities = np.array(
        [image.isig[c[0], c[1]].data for c in pattern.coordinates]
    ).flatten()
    pattern_intensities = pattern.intensities
>>>>>>> 605499cb
    return _correlate(image_intensities, pattern_intensities)


def _correlate(intensities_1, intensities_2):
    return np.dot(intensities_1, intensities_2) / (
        np.sqrt(np.dot(intensities_1, intensities_1)) *
        np.sqrt(np.dot(intensities_2, intensities_2))
    )<|MERGE_RESOLUTION|>--- conflicted
+++ resolved
@@ -60,29 +60,10 @@
         template matching,” vol. 50, no. 1, pp. 87–99, 2005.
 
     """
-<<<<<<< HEAD
-    # Fetch the axes
-    x_axis = image.axes_manager.signal_axes[0]
-    y_axis = image.axes_manager.signal_axes[1]
-
-    # Transform the pattern into image pixel space
-    x = (pattern.calibrated_coordinates[:, 0] + x_axis.size/2).astype(int)
-    y = (pattern.calibrated_coordinates[:, 1] + y_axis.size/2).astype(int)
-
-    # Constrain the positions to avoid `IndexError`s
-    x_bounds = np.logical_and(0 <= x, x < x_axis.size)
-    y_bounds = np.logical_and(0 <= y, y < y_axis.size)
-    condition = np.logical_and(x_bounds, y_bounds)
-
-    # Get point-by-point intensities
-    image_intensities = image.data[x[condition], y[condition]]
-    pattern_intensities = pattern.intensities[condition]
-=======
     image_intensities = np.array(
         [image.isig[c[0], c[1]].data for c in pattern.coordinates]
     ).flatten()
     pattern_intensities = pattern.intensities
->>>>>>> 605499cb
     return _correlate(image_intensities, pattern_intensities)
 
 
