--- conflicted
+++ resolved
@@ -48,23 +48,14 @@
     y = y.astype(int)
 
     # Constrain the positions to avoid `IndexError`s
-<<<<<<< HEAD
     x_bounds = np.logical_and(0 <= x, x < x_axis.size)
     y_bounds = np.logical_and(0 <= y, y < y_axis.size)
     condition = np.logical_and(x_bounds, y_bounds)
 
     # Get point-by-point intensities
-    image_intensities = image.data.T[x[condition], y[condition]]
-=======
-    x_bounds = np.intersect1d(0 <= x, x < x_axis.size)
-    y_bounds = np.intersect1d(0 <= y, y < y_axis.size)
-    condition = np.intersect1d(x_bounds, y_bounds)
-
-    # Get point-by-point intensities
     image_intensities = image.data[x[condition], y[condition]]
->>>>>>> 9d93a268
     pattern_intensities = pattern.intensities[condition]
-    return image_intensities, pattern_intensities
+    return _correlate(image_intensities, pattern_intensities)
 
 
 def _correlate(intensities_1, intensities_2):
