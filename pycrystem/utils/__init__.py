# -*- coding: utf-8 -*-
import numpy as np

import pycrystem.utils.strain_utils


def correlate(image, pattern, include_direct_beam=False):
    """The correlation between a diffraction pattern and a simulation.
    Calculated using
        .. math::
            \frac{\sum_{j=1}^m P(x_j, y_j) T(x_j, y_j)}{\sqrt{\sum_{j=1}^m P^2(x_j, y_j)} \sqrt{\sum_{j=1}^m T^2(x_j, y_j)}}
    Parameters
    ----------
    image : :class:`np.ndarray`
        A single electron diffraction signal. Should be appropriately scaled
        and centered.
    pattern : :class:`DiffractionSimulation`
        The pattern to compare to.
    Returns
    -------
    float
        The correlation coefficient.
    References
    ----------
    E. F. Rauch and L. Dupuy, “Rapid Diffraction Patterns identification through
        template matching,” vol. 50, no. 1, pp. 87–99, 2005.
    """
    shape = image.shape
    half_shape = tuple(int(i / 2) for i in shape)
    pixel_coordinates = pattern.calibrated_coordinates.astype(int)[:, :2] + half_shape
    in_bounds = np.product((pixel_coordinates > 0) * (pixel_coordinates < shape[0]), axis=1).astype(bool)
    image_intensities = image.T[pixel_coordinates[:, 0][in_bounds], pixel_coordinates[:, 1][in_bounds]]
    pattern_intensities = pattern.intensities[in_bounds]
    return np.nan_to_num(_correlate(image_intensities, pattern_intensities))


<<<<<<< HEAD
def correlate(image, pattern, scale=1., offset=(0., 0.),
              axes_manager=None):
=======
def correlate_component(image, pattern):
>>>>>>> 0cebeb2c
    """The correlation between a diffraction pattern and a simulation.

    Calculated using
        .. math::
            \frac{\sum_{j=1}^m P(x_j, y_j) T(x_j, y_j)}{\sqrt{\sum_{j=1}^m P^2(x_j, y_j)} \sqrt{\sum_{j=1}^m T^2(x_j, y_j)}}

    Parameters
    ----------
    image : {:class:`ElectronDiffraction`, :class:`ndarray`}
        Either a single electron diffraction signal (should be appropriately scaled
        and centered) or a 1D or 2D numpy array.
    pattern : :class:`DiffractionSimulation`
        The pattern to compare to.
    scale : float
        A scale to fine-tune correlation.
    offset : :obj:tuple of :obj:float
        A centre offset to fine-tune correlation.
    axes_manager : :class:`AxesManager`
        If image is an array, the appropriate AxesManager to get axes, scaling
        and shape information

    Returns
    -------
    float
        The correlation coefficient.

    References
    ----------
    E. F. Rauch and L. Dupuy, “Rapid Diffraction Patterns identification through
        template matching,” vol. 50, no. 1, pp. 87–99, 2005.

    """
<<<<<<< HEAD
    # Fetch the axes
    if axes_manager is None:
        if isinstance(image, np.ndarray):
            raise ValueError("No scaling information given")
        else:
            axes_manager = image.axes_manager
            image = image.data
    x_axis = axes_manager.signal_axes[0]
    y_axis = axes_manager.signal_axes[1]

    # Ensure correct data shape
    shape = image.shape
    if len(shape) not in [1, 2]:
        raise ValueError("Only support 2D and 1D (i.e. 'raveled 2D') arrays")
    else:
        if len(shape) == 1:
            image = image.reshape(axes_manager.signal_shape[::-1])

    # Transform the pattern into image pixel space
    x = pattern.coordinates[:, 0]
    y = pattern.coordinates[:, 1]
    x = x/x_axis.scale * scale
    y = y/y_axis.scale * scale
    x -= x_axis.offset/x_axis.scale + offset[0]
    y -= y_axis.offset/y_axis.scale + offset[1]
    x = x.astype(int)
    y = y.astype(int)

    # Constrain the positions to avoid `IndexError`s
    x_bounds = np.logical_and(0 <= x, x < x_axis.size)
    y_bounds = np.logical_and(0 <= y, y < y_axis.size)
    condition = np.logical_and(x_bounds, y_bounds)

    # Get point-by-point intensities
    image_intensities = image[x[condition], y[condition]]
    pattern_intensities = pattern.intensities[condition]
=======
    image_intensities = np.array(
        [image.isig[c[0], c[1]].data for c in pattern.coordinates]
    ).flatten()
    pattern_intensities = pattern.intensities
>>>>>>> 0cebeb2c
    return _correlate(image_intensities, pattern_intensities)


def _correlate(intensities_1, intensities_2):
    return np.dot(intensities_1, intensities_2) / (
        np.sqrt(np.dot(intensities_1, intensities_1)) *
        np.sqrt(np.dot(intensities_2, intensities_2))
    )<|MERGE_RESOLUTION|>--- conflicted
+++ resolved
@@ -34,12 +34,7 @@
     return np.nan_to_num(_correlate(image_intensities, pattern_intensities))
 
 
-<<<<<<< HEAD
-def correlate(image, pattern, scale=1., offset=(0., 0.),
-              axes_manager=None):
-=======
 def correlate_component(image, pattern):
->>>>>>> 0cebeb2c
     """The correlation between a diffraction pattern and a simulation.
 
     Calculated using
@@ -72,49 +67,10 @@
         template matching,” vol. 50, no. 1, pp. 87–99, 2005.
 
     """
-<<<<<<< HEAD
-    # Fetch the axes
-    if axes_manager is None:
-        if isinstance(image, np.ndarray):
-            raise ValueError("No scaling information given")
-        else:
-            axes_manager = image.axes_manager
-            image = image.data
-    x_axis = axes_manager.signal_axes[0]
-    y_axis = axes_manager.signal_axes[1]
-
-    # Ensure correct data shape
-    shape = image.shape
-    if len(shape) not in [1, 2]:
-        raise ValueError("Only support 2D and 1D (i.e. 'raveled 2D') arrays")
-    else:
-        if len(shape) == 1:
-            image = image.reshape(axes_manager.signal_shape[::-1])
-
-    # Transform the pattern into image pixel space
-    x = pattern.coordinates[:, 0]
-    y = pattern.coordinates[:, 1]
-    x = x/x_axis.scale * scale
-    y = y/y_axis.scale * scale
-    x -= x_axis.offset/x_axis.scale + offset[0]
-    y -= y_axis.offset/y_axis.scale + offset[1]
-    x = x.astype(int)
-    y = y.astype(int)
-
-    # Constrain the positions to avoid `IndexError`s
-    x_bounds = np.logical_and(0 <= x, x < x_axis.size)
-    y_bounds = np.logical_and(0 <= y, y < y_axis.size)
-    condition = np.logical_and(x_bounds, y_bounds)
-
-    # Get point-by-point intensities
-    image_intensities = image[x[condition], y[condition]]
-    pattern_intensities = pattern.intensities[condition]
-=======
     image_intensities = np.array(
         [image.isig[c[0], c[1]].data for c in pattern.coordinates]
     ).flatten()
     pattern_intensities = pattern.intensities
->>>>>>> 0cebeb2c
     return _correlate(image_intensities, pattern_intensities)
 
 
