# -*- coding: utf-8 -*-
# Copyright 2016 The PyCrystEM developers
#
# This file is part of PyCrystEM.
#
# PyCrystEM is free software: you can redistribute it and/or modify
# it under the terms of the GNU General Public License as published by
# the Free Software Foundation, either version 3 of the License, or
# (at your option) any later version.
#
# PyCrystEM is distributed in the hope that it will be useful,
# but WITHOUT ANY WARRANTY; without even the implied warranty of
# MERCHANTABILITY or FITNESS FOR A PARTICULAR PURPOSE.  See the
# GNU General Public License for more details.
#
# You should have received a copy of the GNU General Public License
# along with PyCrystEM.  If not, see <http://www.gnu.org/licenses/>.
from __future__ import division

from hyperspy.signals import Signal2D, Signal1D
<<<<<<< HEAD
=======
from hyperspy import roi
import numpy as np
>>>>>>> 077f4aa3
from pycrystem.utils.expt_utils import *

"""
Signal class object for the
"""



class ElectronDiffraction(Signal2D):
    _signal_type = "electron_diffraction"

    def __init__(self, *args, **kwargs):
        Signal2D.__init__(self, *args, **kwargs)
        # Attributes defaults
        if 'Acquisition_instrument.TEM' not in self.metadata:
            if 'Acquisition_instrument.SEM' in self.metadata:
                self.metadata.set_item(
                    "Acquisition_instrument.TEM",
                    self.metadata.Acquisition_instrument.SEM)
                del self.metadata.Acquisition_instrument.SEM

    def set_experimental_parameters(self,
                                    accelerating_voltage=None,
                                    camera_length=None,
                                    scan_rotation=None,
                                    convergence_angle=None,
                                    rocking_angle=None,
                                    rocking_frequency=None,
                                    exposure_time=None):
        """Set the experimental parameters.

        Parameters
        ----------
        accelerating_voltage: float
            Accelerating voltage in kV
        camera_length: float
            Camera length in cm
        scan_rotation: float
            Scan rotation in degrees
        convergence_angle : float
            Convergence angle in mrad
        rocking_angle : float
            Beam rocking angle in mrad
        rocking_frequency : float
            Beam rocking frequency in Hz
        exposure_time : float
            Exposure time in ms.
        """
        md = self.metadata

        if accelerating_voltage is not None:
            md.set_item("Acquisition_instrument.TEM.accelerating_voltage",
                        accelerating_voltage)
        if scan_rotation is not None:
            md.set_item("Acquisition_instrument.TEM.scan_rotation",
                        scan_rotation)
        if convergence_angle is not None:
            md.set_item("Acquisition_instrument.TEM.convergence_angle",
                        convergence_angle)
        if rocking_angle is not None:
            md.set_item("Acquisition_instrument.TEM.rocking_angle",
                        precession_angle)
        if rocking_frequency is not None:
            md.set_item("Acquisition_instrument.TEM.rocking_frequency",
                        precession_frequency)
        if camera_length is not None:
            md.set_item("Acquisition_instrument.TEM.Detector.Diffraction.camera_length",
                        camera_length)
        if exposure_time is not None:
            md.set_item("Acquisition_instrument.TEM.Detector.Diffraction.exposure_time",
                        exposure_time)

    def set_calibration(self, calibration, offset=None):
        """Set pixel size in reciprocal Angstroms and origin location.

        Parameters
        ----------
        calibration: float
            Calibration in reciprocal Angstroms per pixel
        offset: tuple
            Offset of the pattern centre from the
        """
        #TODO: extend to get calibration from a list of stored calibrations for
        #the camera length recorded in metadata.
        if offset==None:
            offset = np.array(self.axes_manager.signal_shape)/2 * calibration

        dx = self.axes_manager[2]
        dy = self.axes_manager[3]

        dx.name = 'dx'
        dx.scale = calibration
        dx.offset = -offset[0]
        dx.units = '$A^{-1}$'

        dy.name = 'dy'
        dy.scale = calibration
        dy.offset = -offset[1]
        dy.units = '$A^{-1}$'

    def plot_interactive_virtual_image(self, inner_radius, outer_radius):
        """Plots an interactive virtual image formed with a circular or annular
        virtual aperture.

        Parameters
        ----------
        inner_radius: float
            Inner radius annular virtual aperture (if None a circular aperture
            is used) in reciprocal Angstroms
        outer_radius: float
            Outer radius of the cirucular or annular virtual aperture in
            reciprocal Angstroms.
        """
        self.plot()
        ap = roi.CircleROI(cx=0., cy=0., r_inner=inner_radius, r=outer_radius)
        ap.add_widget(self, axes=self.axes_manager.signal_axes, color='red')
        ap.interactive(self, navigation_signal='same').plot()

    def get_direct_beam_mask(self, radius=None, center=None):
        """Generate a signal mask for the direct beam.

        Parameters
        ----------
        radius : int
            User specified radius for the circular mask.
        center : tuple, None
            User specified (x, y) position of the diffraction pattern center.
            i.e. the direct beam position. If None it is assumed that the direct
            beam is at the center of the diffraction pattern.

        Return
        ------
        mask : array
            The mask of the direct beam
        """
        shape = self.axes_manager.signal_shape
        if center == None:
            center = (shape[1] - 1) / 2, (shape[0] - 1) / 2

        signal_mask = Signal2D(circular_mask(shape=shape,
                                             radius=radius,
                                             center=center))

        return signal_mask

    def get_vacuum_mask(self, radius=None, center=None, threshold=None,
                        closing=True, opening=False):
        """Generate a navigation mask to exlude SED patterns acquired in vacuum.

        Vacuum regions are identified cruedly based on searching for a peak
        value in each diffraction pattern, having masked the direct beam, above
        a user defined threshold value. Morpohological opening or closing of the
        mask obtained is supported.

        Parameters
        ----------
        radius: float
            Radius of circular mask to exclude direct beam.
        center : tuple, None
            User specified position of the diffraction pattern center. If None
            it is assumed that the pattern center is the center of the image.
        threshold : float
            Minimum intensity required to consider a diffracted beam to be
            present.
        closing : bool
            Flag to perform morphological closing on

        Returns
        -------
        mask : signal
            The mask of the region of interest. Vacuum regions to be masked are
            set True.

        See also
        --------
        get_direct_beam_mask
        """
        db = np.invert(self.get_direct_beam_mask(radius=radius, center=center))
        diff_only = self * db
        mask = (diff_only.max((-1, -2)) <= threshold)
        if closing:
            mask.data = ndi.morphology.binary_dilation(mask.data,
                                                       border_value=0)
            mask.data = ndi.morphology.binary_erosion(mask.data,
                                                      border_value=1)
        if opening:
            mask.data = ndi.morphology.binary_erosion(mask.data,
                                                      border_value=1)
            mask.data = ndi.morphology.binary_dilation(mask.data,
                                                       border_value=0)
        return mask

    def get_direct_beam_position(self, radius=None):
        """
        Determine rigid shifts in the SED patterns based on the position of the
        direct beam and return the shifts required to center all patterns.

        Parameters
        ----------
        radius : int
            Defines the size of the circular region within which the direct beam
            position is refined.

        subpixel : bool
            If True the direct beam position is refined to sub-pixel precision
            via calculation of the intensity center_of_mass.

        Returns
        -------
        shifts : array
            Array containing the shift to be applied to each SED pattern to
            center it.

        See also
        --------
        _get_direct_beam_position

        """
        # sum images to produce image in which direct beam reinforced and take
        # the position of maximum intensity as the initial estimate of center.
        dp_sum = self.sum()
        maxes = np.asarray(np.where(dp_sum.data == dp_sum.data.max()))
        mref = np.rint([np.average(maxes[0]), np.average(maxes[1])])
        mref = mref.astype(int)
        # specify array of dims (nav_size, 2) in which to store centers and find
        # the center of each pattern by determining the direct beam position.
        arr_shape = (self.axes_manager.navigation_size, 2)
        c = np.zeros(arr_shape, dtype=int)
        for z, index in zip(self._iterate_signal(),
                            np.arange(0, self.axes_manager.navigation_size, 1)):
            c[index] = refine_beam_position(z, start=mref, radius=radius)

        return c

    def get_direct_beam_shifts(self, centers=None, radius=None):
        """Determine rigid shifts in the SED patterns based on the position of
        the direct beam and return the shifts required to center all patterns.

        Parameters
        ----------
        centers : array, None
            Array of dimension (navigation_size, 2) containing the position of
            the diffraction pattern
            If None, an array containing center positions is obtained using the
            `get_direct_beam_position` method.
        radius : int
            Defines the size of the circular region within which the direct beam
            position is refined.
        subpixel : bool
            If True the direct beam position is refined to sub-pixel precision
            via calculation of the intensity center_of_mass.

        Returns
        -------
        shifts : array
            Array containing the shift to be applied to each SED pattern to
            center it.

        See also
        --------
        get_direct_beam_position
        """
        if centers == None:
            centers = self.get_direct_beam_position(radius=radius)
        if centers != None:
            if centers.shape != (self.axes_manager.navigation_size, 2):
                raise ValueError("The number of center positions provided "
                                 "must match the navigation_size")

        # calculate shifts to align all patterns to the reference position
        shifts = centers - [(self.axes_manager.signal_shape[0] - 1) / 2,
                            (self.axes_manager.signal_shape[1] - 1) / 2]

        return shifts

    def correct_geometric_distortion(self, D):
        """Correct geometric distortion by applying an affine transformation.

        Parameters
        ----------


        Returns
        -------


        """
        #TODO:Add automatic method based on power spectrum optimisation as
        #presented in Vigouroux et al...
        self.map(affine_transformation, matrix=D)

    def rotate_patterns(self, angle):
        """Rotate the diffraction patterns in a clockwise direction.

        Parameters
        ----------

        Returns
        -------

        """
        #TODO: Preserve knowledge of basis.
        a = angle * np.pi/180.0
        t = np.array([[math.cos(a), math.sin(a), 0.],
                      [-math.sin(a), math.cos(a), 0.],
                      [0., 0., 1.]])

        self.map(affine_transformation, matrix=t)

    def get_radial_profile(self, centers=None):
        """Return the radial profile of the diffraction pattern.

        Parameters
        ----------
        centers : array
            Array of dimensions (navigation_size, 2) containing the
            origin for the radial integration in each diffraction
            pattern.

        Returns
        -------
        radial_profile : Signal1D
            The radial average profile of each diffraction pattern
            in the ElectronDiffraction signal as a Signal1D.

        See also
        --------
        radial_average
        get_direct_beam_position
        """
        #TODO: preserve the navigation dimensions!
        if centers == None:
            c = self.get_direct_beam_position(radius=10)
        else:
            c = centers
        rp = []

        for z, index in zip(self._iterate_signal(),
                            np.arange(0, self.axes_manager.navigation_size, 1)):
            rp.append(radial_average(z, center=c[index]))

        rp = np.array(rp)
        #rp.resize((self.axes_manager.navigation_shape,
        #rp.shape[-1]))
        radial_profile = Signal1D(rp)

        return radial_profile

    def remove_background(self, h):
        """Perform background subtraction.

        Parameters
        ----------

        Returns
        -------

        """
        #TODO: Add additional methods particularly based on taking radial
        #profiles and fitting a power law or appropriate curve.
        self.data = self.data / self.data.max()
        self.map(self._regional_filter, h=h)
        self.map(filters.rank.mean, selem=square(3))
        self.data = self.data / self.data.max()

    def index_reflections(self, peaks, g_vectors):
        """Index reflections found in the experimental with respect to specified
        crystal structures.

        Parameters
        ----------

        Returns
        -------

        """
        #TODO: Basic idea is to find peaks with their lengths reported in
        #reciprocal Angstroms. These lengths can then be compared to a list of
        #g-vector lengths for specified structures to achieve indexation of the
        #reflections. The deviation from the expected value should be stored for
        #each reflection and it should be possible to plot the indexed peaks on
        #top of the signal with their labels.
        pass

    def get_reflection_intensities(self, indexed_reflections):
        """


        Parameters
        ----------

        Returns
        -------

        """
        #TODO:
        #
        #
        pass

    def decomposition(self,
                      normalize_poissonian_noise=True,
                      signal_mask=None,
                      center=None,
                      navigation_mask=None,
                      threshold=None,
                      closing=True,
                      *args,
                      **kwargs):
        """Decomposition with a choice of algorithms.

        The results are stored in self.learning_results

        Parameters
        ----------
        normalize_poissonian_noise : bool
            If True, scale the SI to normalize Poissonian noise
        direct_beam_mask : None or float or boolean numpy array
            The navigation locations marked as True are not used in the
            decompostion. If float is given the direct_beam_mask method is used
            to generate a mask with the float value as radius.
        closing: bool
            If true, applied a morphologic closing to the maks obtained by
            vacuum_mask.
        algorithm : 'svd' | 'fast_svd' | 'mlpca' | 'fast_mlpca' | 'nmf' |
            'sparse_pca' | 'mini_batch_sparse_pca'
        output_dimension : None or int
            number of components to keep/calculate
        centre : None | 'variables' | 'trials'
            If None no centring is applied. If 'variable' the centring will be
            performed in the variable axis. If 'trials', the centring will be
            performed in the 'trials' axis. It only has effect when using the
            svd or fast_svd algorithms
        auto_transpose : bool
            If True, automatically transposes the data to boost performance.
            Only has effect when using the svd of fast_svd algorithms.
        signal_mask : boolean numpy array
            The signal locations marked as True are not used in the
            decomposition.
        var_array : numpy array
            Array of variance for the maximum likelihood PCA algorithm
        var_func : function or numpy array
            If function, it will apply it to the dataset to obtain the
            var_array. Alternatively, it can a an array with the coefficients
            of a polynomial.
        polyfit :
        reproject : None | signal | navigation | both
            If not None, the results of the decomposition will be projected in
            the selected masked area.

        Examples
        --------
        >>> dp = hs.datasets.example_signals.electron_diffraction()
        >>> dps = hs.stack([dp]*3)
        >>> dps.change_dtype(float)
        >>> dps.decomposition()

        See also
        --------
        get_direct_beam_mask
        get_vacuum_mask
        """
        if isinstance(signal_mask, float):
            signal_mask = self.direct_beam_mask(signal_mask, center)
        if isinstance(navigation_mask, float):
            navigation_mask = self.vacuum_mask(navigation_mask,
                                               center, threshold).data
        super(Signal2D, self).decomposition(
            normalize_poissonian_noise=normalize_poissonian_noise,
            signal_mask=signal_mask, navigation_mask=navigation_mask,
            *args, **kwargs)
        self.learning_results.loadings = np.nan_to_num(
            self.learning_results.loadings)<|MERGE_RESOLUTION|>--- conflicted
+++ resolved
@@ -18,17 +18,20 @@
 from __future__ import division
 
 from hyperspy.signals import Signal2D, Signal1D
-<<<<<<< HEAD
-=======
 from hyperspy import roi
 import numpy as np
->>>>>>> 077f4aa3
 from pycrystem.utils.expt_utils import *
 
 """
-Signal class object for the
+This module implements an Electron Diffraction signal class.
 """
 
+__author_ = "Duncan Johnstone"
+__copyright__ = "Copyright 2016, The Materials Project"
+__version__ = "0.1"
+__maintainer__ = "Duncan Johnstone"
+__email__ = "duncanjohnstone@live.co.uk"
+__date__ = 9/15/16
 
 
 class ElectronDiffraction(Signal2D):
