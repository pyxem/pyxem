--- conflicted
+++ resolved
@@ -753,13 +753,8 @@
         Requires `ipywidgets` and `traitlets` to be installed.
 
         """
-<<<<<<< HEAD
         from .utils import peakfinder2D_gui
         peakfinder = peakfinder2D_gui.PeakFinderUIIPYW(imshow_kwargs=imshow_kwargs)
-        peakfinder.interactive(self)
-=======
-        from pycrystem.utils import peakfinder2D_gui
-        peakfinder = peakfinder2D_gui.PeakFinderUIIPYW()
         peakfinder.interactive(self)
 
     @staticmethod
@@ -774,5 +769,4 @@
         self.data = (
             self.data.astype(noise.dtype) + noise
         ).astype(original_dtype)
-        self.events.data_changed.trigger(obj=self)
->>>>>>> cb61aa6b
+        self.events.data_changed.trigger(obj=self)